--- conflicted
+++ resolved
@@ -1,10 +1,7 @@
 """Test ensemble manipulations"""
-<<<<<<< HEAD
 import copy
 import dask.dataframe as dd
-=======
 import numpy as np
->>>>>>> 4e5b2f83
 import pytest
 
 from lsstseries import Ensemble
@@ -34,14 +31,11 @@
     assert parquet_ensemble._source is not None
     assert parquet_ensemble._object is not None
 
-<<<<<<< HEAD
     # Check that the data is not empty.
     parquet_ensemble._data = parquet_ensemble.compute()
     assert parquet_ensemble._data.size > 0
 
     # Check the we loaded the correct columns.
-=======
->>>>>>> 4e5b2f83
     for col in [
         parquet_ensemble._time_col,
         parquet_ensemble._flux_col,
