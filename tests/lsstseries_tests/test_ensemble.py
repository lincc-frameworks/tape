--- conflicted
+++ resolved
@@ -522,12 +522,7 @@
     else:
         assert res_sf2.equals(res_batch)  # output should be identical
 
-
-<<<<<<< HEAD
 @pytest.mark.parametrize("sf_method", ["basic", "macleod_2012", "bauer_2009a", "bauer_2009b", "schmidt_2010"])
-=======
-@pytest.mark.parametrize("sf_method", ["basic", "macleod_2012", "bauer_2009a", "bauer_2009b"])
->>>>>>> 8e28f860
 def test_sf2_methods(parquet_ensemble, sf_method, use_map=False):
     """
     Test calling sf2 from the ensemble
