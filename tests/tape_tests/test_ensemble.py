--- conflicted
+++ resolved
@@ -765,13 +765,10 @@
         parquet_ensemble.source.dropna().update_ensemble()
     assert parquet_ensemble.source.is_dirty()  # Dropna should set the source dirty flag
 
-<<<<<<< HEAD
-    # Drop a whole object to test that the object is dropped in the object table
+    # Drop a whole object from Source to test that the object is dropped in the object table
+    dropped_obj_id = 88472935274829959
     if legacy:
-        parquet_ensemble.query(f"{parquet_ensemble._id_col} != 88472935274829959", table="source")
-        assert parquet_ensemble.source.is_dirty()
-        parquet_ensemble.compute()
-        assert not parquet_ensemble.source.is_dirty()
+        parquet_ensemble.query(f"{parquet_ensemble._id_col} != {dropped_obj_id}", table="source")
     else:
         filtered_src = parquet_ensemble.source.query(f"{parquet_ensemble._id_col} != 88472935274829959")
 
@@ -781,12 +778,16 @@
         filtered_src.compute() 
         assert parquet_ensemble.source.is_dirty()
 
-        # After updating the ensemble validate that a sync occurred and the table is no longer dirty.
+        # Update the ensemble to use the filtered source.
         filtered_src.update_ensemble()
-        filtered_src.compute() # Now equivalent to parquet_ensemble.source.compute()
-        assert not parquet_ensemble.source.is_dirty()
-
-    # both tables should have the expected number of rows after a sync
+
+    # Verify that the object ID we removed from the source table is present in the object table
+    assert dropped_obj_id in parquet_ensemble._object.index.compute().values
+
+    # Perform an operation which should trigger syncing both tables.
+    parquet_ensemble.compute()
+
+    # Both tables should have the expected number of rows after a sync
     if legacy:
         assert len(parquet_ensemble.compute("object")) == 4
         assert len(parquet_ensemble.compute("source")) == 1063
@@ -794,41 +795,18 @@
         assert len(parquet_ensemble.object.compute()) == 4
         assert len(parquet_ensemble.source.compute()) == 1063
 
-    # dirty flags should be unset after sync
-    assert not parquet_ensemble._object.is_dirty()
-    assert not parquet_ensemble._source.is_dirty()
-=======
-    # Drop a whole object from Source to test that the object is dropped in the object table
-    dropped_obj_id = 88472935274829959
-    parquet_ensemble.query(f"{parquet_ensemble._id_col} != {dropped_obj_id}", table="source")
-
-    # Marks the Object table as dirty without triggering a sync. This is good to test since
-    # we always sync the object table first.
-    parquet_ensemble.dropna("object")
-
-    # Verify that the object ID we removed from the source table is present in the object table
-    assert dropped_obj_id in parquet_ensemble._object.index.compute().values
-
-    # Perform an operation which should trigger syncing both tables.
-    parquet_ensemble.compute()
-
-    # Both tables should have the expected number of rows after a sync
-    assert len(parquet_ensemble.compute("object")) == 4
-    assert len(parquet_ensemble.compute("source")) == 1063
-
     # Validate that the filtered object has been removed from both tables.
-    assert dropped_obj_id not in parquet_ensemble._source.index.compute().values
-    assert dropped_obj_id not in parquet_ensemble._object.index.compute().values
+    assert dropped_obj_id not in parquet_ensemble.source.index.compute().values
+    assert dropped_obj_id not in parquet_ensemble.object.index.compute().values
 
     # Dirty flags should be unset after sync
-    assert not parquet_ensemble._object_dirty
-    assert not parquet_ensemble._source_dirty
->>>>>>> 626904c0
+    assert not parquet_ensemble.object_dirty
+    assert not parquet_ensemble.source_dirty
 
     # Make sure that divisions are preserved
     if data_fixture == "parquet_ensemble_with_divisions":
-        assert parquet_ensemble._source.known_divisions
-        assert parquet_ensemble._object.known_divisions
+        assert parquet_ensemble.source.known_divisions
+        assert parquet_ensemble.object.known_divisions
 
 
 @pytest.mark.parametrize("legacy", [True, False])
