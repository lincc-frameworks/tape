--- conflicted
+++ resolved
@@ -74,14 +74,21 @@
         # Check to make sure the critical quantity labels are bound to real columns
         assert parquet_ensemble._source[col] is not None
 
+
 @pytest.mark.parametrize(
     "data_fixture",
     [
         "dask_dataframe_ensemble",
+        "dask_dataframe_with_object_ensemble",
         "pandas_ensemble",
+        "pandas_with_object_ensemble",
+        "read_dask_dataframe_ensemble",
+        "read_dask_dataframe_with_object_ensemble",
+        "read_pandas_ensemble",
+        "read_pandas_with_object_ensemble",
     ],
 )
-def test_from_dataframe(data_fixture, request):
+def test_dataframe_constructors(data_fixture, request):
     """
     Tests constructing an ensemble from pandas and dask dataframes.
     """
@@ -109,6 +116,9 @@
         # Check to make sure the critical quantity labels are bound to real columns
         assert ens._source[col] is not None
 
+    # Check that we can compute an analysis function on the ensemble.
+    amplitude = ens.batch(calc_stetson_J)
+    assert len(amplitude) == 5
 
 @pytest.mark.parametrize(
     "data_fixture",
@@ -166,51 +176,6 @@
     result_frame.ensemble = None
     assert result_frame.update_ensemble() is None 
 
-@pytest.mark.parametrize(
-    "data_fixture",
-    [
-        "dask_dataframe_ensemble",
-        "dask_dataframe_with_object_ensemble",
-        "pandas_ensemble",
-        "pandas_with_object_ensemble",
-        "read_dask_dataframe_ensemble",
-        "read_dask_dataframe_with_object_ensemble",
-        "read_pandas_ensemble",
-        "read_pandas_with_object_ensemble",
-    ],
-)
-def test_dataframe_constructors(data_fixture, request):
-    """
-    Tests constructing an ensemble from pandas and dask dataframes.
-    """
-    ens = request.getfixturevalue(data_fixture)
-
-    # Check to make sure the source and object tables were created
-    assert ens._source is not None
-    assert ens._object is not None
-
-    # Check that the data is not empty.
-    obj, source = ens.compute()
-    assert len(source) == 1000
-    assert len(obj) == 5
-
-    # Check that source and object both have the same ids present
-    np.testing.assert_array_equal(np.unique(source.index), np.sort(obj.index))
-
-    # Check the we loaded the correct columns.
-    for col in [
-        ens._time_col,
-        ens._flux_col,
-        ens._err_col,
-        ens._band_col,
-    ]:
-        # Check to make sure the critical quantity labels are bound to real columns
-        assert ens._source[col] is not None
-
-    # Check that we can compute an analysis function on the ensemble.
-    amplitude = ens.batch(calc_stetson_J)
-    assert len(amplitude) == 5
-
 
 def test_available_datasets(dask_client):
     """
@@ -707,7 +672,6 @@
             lambda x: np.nan if x == max_flux else x, meta=pd.Series(dtype=float)
     )
     parquet_ensemble.dropna(table="source")
-    assert len(parquet_ensemble._source.compute()) == 1999 # We dropped one source row due to a NaN
     assert parquet_ensemble._source.is_dirty()  # Dropna should set the source dirty flag
 
     # Drop a whole object to test that the object is dropped in the object table
@@ -776,7 +740,7 @@
     """
 
     ens = parquet_ensemble
-    ens._object = ens._object.drop(columns=["nobs_r", "nobs_g", "nobs_total"])
+    ens.update_frame(ens._object.drop(columns=["nobs_r", "nobs_g", "nobs_total"]))
 
     # Make sure temp lists are available but empty
     assert not len(ens._source_temp)
@@ -797,7 +761,7 @@
     # drop NaNs from source, source should be dirty now
     ens.dropna(how="any", table="source")
 
-    assert ens._source_dirty
+    assert ens._source.is_dirty()
 
     # try a sync
     ens._sync_tables()
@@ -818,6 +782,70 @@
     ens.prune(threshold=10)
 
     assert ens._object_dirty
+
+    # try a sync
+    ens._sync_tables()
+
+    # f2 should be removed from source
+    assert "f2" not in ens._source_temp
+    assert "f2" not in ens._source.columns
+
+
+def test_temporary_cols(parquet_ensemble):
+    """
+    Test that temporary columns are tracked and dropped as expected.
+    """
+
+    ens = parquet_ensemble
+    ens._object = ens._object.drop(columns=["nobs_r", "nobs_g", "nobs_total"])
+
+    # Make sure temp lists are available but empty
+    assert not len(ens._source_temp)
+    assert not len(ens._object_temp)
+
+    ens.calc_nobs(temporary=True)  # Generates "nobs_total"
+
+    # nobs_total should be a temporary column
+    assert "nobs_total" in ens._object_temp
+    assert "nobs_total" in ens._object.columns
+
+    ens.assign(nobs2=lambda x: x["nobs_total"] * 2, table="object", temporary=True)
+
+    # nobs2 should be a temporary column
+    assert "nobs2" in ens._object_temp
+    assert "nobs2" in ens._object.columns
+
+    # Replace the maximum flux value with a NaN so that we will have a row to drop.
+    max_flux = max(parquet_ensemble._source[parquet_ensemble._flux_col])
+    parquet_ensemble._source[parquet_ensemble._flux_col] = parquet_ensemble._source[
+        parquet_ensemble._flux_col].apply(
+            lambda x: np.nan if x == max_flux else x, meta=pd.Series(dtype=float)
+    )
+
+    # drop NaNs from source, source should be dirty now
+    ens.dropna(how="any", table="source")
+
+    assert ens._source.is_dirty()
+
+    # try a sync
+    ens._sync_tables()
+
+    # nobs_total should be removed from object
+    assert "nobs_total" not in ens._object_temp
+    assert "nobs_total" not in ens._object.columns
+
+    # nobs2 should be removed from object
+    assert "nobs2" not in ens._object_temp
+    assert "nobs2" not in ens._object.columns
+
+    # add a source column that we manually set as dirty, don't have a function
+    # that adds temporary source columns at the moment
+    ens.assign(f2=lambda x: x[ens._flux_col] ** 2, table="source", temporary=True)
+
+    # prune object, object should be dirty
+    ens.prune(threshold=10)
+
+    assert ens._object.is_dirty()
 
     # try a sync
     ens._sync_tables()
@@ -1117,8 +1145,6 @@
         for col in ["flux1", "flux2", "flux3"]:
             assert col in ens._source.columns
 
-<<<<<<< HEAD
-=======
 
 @pytest.mark.parametrize("zero_point", [("zp_mag", "zp_flux"), (25.0, 10**10)])
 @pytest.mark.parametrize("zp_form", ["flux", "mag", "magnitude", "lincc"])
@@ -1168,7 +1194,6 @@
             ens.convert_flux_to_mag(zero_point[0], zp_form, "mag")
 
 
->>>>>>> 1e5c20b0
 def test_find_day_gap_offset(dask_client):
     ens = Ensemble(client=dask_client)
 
