"""Test ensemble manipulations"""
import copy

import dask.dataframe as dd
import numpy as np
import pandas as pd
import pytest
import tape

from tape import Ensemble, EnsembleFrame, EnsembleSeries, ObjectFrame, SourceFrame, TapeFrame, TapeSeries, TapeObjectFrame, TapeSourceFrame
from tape.analysis.stetsonj import calc_stetson_J
from tape.analysis.structure_function.base_argument_container import StructureFunctionArgumentContainer
from tape.analysis.structurefunction2 import calc_sf2
from tape.utils import ColumnMapper


# pylint: disable=protected-access
def test_with_client():
    """Test that we open and close a client on enter and exit."""
    with Ensemble() as ens:
        ens.from_parquet(
            "tests/tape_tests/data/source/test_source.parquet",
            id_col="ps1_objid",
            band_col="filterName",
            flux_col="psFlux",
            err_col="psFluxErr",
        )
        assert ens._data is not None


@pytest.mark.parametrize(
    "data_fixture",
    [
        "parquet_ensemble",
        "parquet_ensemble_with_divisions",
        "parquet_ensemble_without_client",
        "parquet_ensemble_from_source",
        "parquet_ensemble_from_hipscat",
        "parquet_ensemble_with_column_mapper",
        "parquet_ensemble_with_known_column_mapper",
        "read_parquet_ensemble",
        "read_parquet_ensemble_without_client",
        "read_parquet_ensemble_from_source",
        "read_parquet_ensemble_from_hipscat",
        "read_parquet_ensemble_with_column_mapper",
        "read_parquet_ensemble_with_known_column_mapper",
        "read_parquet_ensemble",
        "read_parquet_ensemble_without_client",
        "read_parquet_ensemble_from_source",
        "read_parquet_ensemble_from_hipscat",
        "read_parquet_ensemble_with_column_mapper",
        "read_parquet_ensemble_with_known_column_mapper",
    ],
)
def test_parquet_construction(data_fixture, request):
    """
    Test that ensemble loader functions successfully load parquet files
    """
    parquet_ensemble = request.getfixturevalue(data_fixture)

    # Check to make sure the source and object tables were created
    assert parquet_ensemble._source is not None
    assert parquet_ensemble._object is not None

    # Make sure divisions are set
    if data_fixture == "parquet_ensemble_with_divisions":
        assert parquet_ensemble._source.known_divisions
        assert parquet_ensemble._object.known_divisions

    # Check that the data is not empty.
    obj, source = parquet_ensemble.compute()
    assert len(source) == 2000
    assert len(obj) == 15

    # Check that source and object both have the same ids present
    assert sorted(np.unique(list(source.index))) == sorted(np.array(obj.index))

    # Check the we loaded the correct columns.
    for col in [
        parquet_ensemble._time_col,
        parquet_ensemble._flux_col,
        parquet_ensemble._err_col,
        parquet_ensemble._band_col,
        parquet_ensemble._provenance_col,
    ]:
        # Check to make sure the critical quantity labels are bound to real columns
        assert parquet_ensemble._source[col] is not None


@pytest.mark.parametrize(
    "data_fixture",
    [
        "dask_dataframe_ensemble",
        "dask_dataframe_with_object_ensemble",
        "pandas_ensemble",
        "pandas_with_object_ensemble",
        "read_dask_dataframe_ensemble",
        "read_dask_dataframe_with_object_ensemble",
        "read_pandas_ensemble",
        "read_pandas_with_object_ensemble",
    ],
)
def test_dataframe_constructors(data_fixture, request):
    """
    Tests constructing an ensemble from pandas and dask dataframes.
    """
    ens = request.getfixturevalue(data_fixture)

    # Check to make sure the source and object tables were created
    assert ens._source is not None
    assert ens._object is not None

    # Check that the data is not empty.
    obj, source = ens.compute()
    assert len(source) == 1000
    assert len(obj) == 5

    # Check that source and object both have the same ids present
    np.testing.assert_array_equal(np.unique(source.index), np.sort(obj.index))

    # Check the we loaded the correct columns.
    for col in [
        ens._time_col,
        ens._flux_col,
        ens._err_col,
        ens._band_col,
    ]:
        # Check to make sure the critical quantity labels are bound to real columns
        assert ens._source[col] is not None

    # Check that we can compute an analysis function on the ensemble.
    amplitude = ens.batch(calc_stetson_J)
    assert len(amplitude) == 5

@pytest.mark.parametrize(
    "data_fixture",
    [
        "parquet_ensemble",
        "parquet_ensemble_without_client",
    ],
)
def test_update_ensemble(data_fixture, request):
    """
    Tests that the ensemble can be updated with a result frame.
    """
    ens = request.getfixturevalue(data_fixture)

    # Filter the object table and have the ensemble track the updated table.
    updated_obj = ens._object.query("nobs_total > 50")
    assert updated_obj is not ens._object
    assert updated_obj.is_dirty()
    # Update the ensemble and validate that it marks the object table dirty
    assert ens._object.is_dirty() == False
    updated_obj.update_ensemble()
    assert ens._object.is_dirty() == True
    assert updated_obj is ens._object
    
    # Filter the source table and have the ensemble track the updated table.
    updated_src = ens._source.query("psFluxErr > 0.1")
    assert updated_src is not ens._source
    # Update the ensemble and validate that it marks the source table dirty
    assert ens._source.is_dirty() == False
    updated_src.update_ensemble()
    assert ens._source.is_dirty() == True
    assert updated_src is ens._source

    # Compute a result to trigger a table sync
    obj, src = ens.compute()
    assert len(obj) > 0 
    assert len(src) > 0
    assert ens._object.is_dirty() == False
    assert ens._source.is_dirty() == False

    # Create an additional result table for the ensemble to track.
    cnts = ens._source.groupby([ens._id_col, ens._band_col])[ens._time_col].aggregate("count")
    res = (
        cnts.to_frame()
        .reset_index()
        .categorize(columns=[ens._band_col])
        .pivot_table(values=ens._time_col, index=ens._id_col, columns=ens._band_col, aggfunc="sum")
    )

    # Convert the resulting dataframe into an EnsembleFrame and update the Ensemble
    result_frame = EnsembleFrame.from_dask_dataframe(res, ensemble=ens, label="result")
    result_frame.update_ensemble()
    assert ens.select_frame("result") is result_frame

    # Test update_ensemble when a frame is unlinked to its parent ensemble.
    result_frame.ensemble = None
    assert result_frame.update_ensemble() is None 


def test_available_datasets(dask_client):
    """
    Test that the ensemble is able to successfully read in the list of available TAPE datasets
    """
    ens = Ensemble(client=dask_client)

    datasets = ens.available_datasets()

    assert isinstance(datasets, dict)
    assert len(datasets) > 0  # Find at least one

@pytest.mark.parametrize(
    "data_fixture",
    [
        "parquet_files_and_ensemble_without_client",
    ],
)
def test_frame_tracking(data_fixture, request):
    """
    Tests a workflow of adding and removing the frames tracked by the Ensemble.
    """
    ens, source_file, object_file, colmap = request.getfixturevalue(data_fixture)

    # Since we load the ensemble from a parquet, we expect the Source and Object frames to be populated.
    assert len(ens.frames) == 2
    assert isinstance(ens.select_frame("source"), SourceFrame)
    assert isinstance(ens.select_frame("object"), ObjectFrame)

    # Check that we can select source and object frames
    assert len(ens.frames) == 2
    assert ens.select_frame("source") is ens.source
    assert isinstance(ens.select_frame("source"), SourceFrame)
    assert ens.select_frame("object") is ens.object
    assert isinstance(ens.select_frame("object"), ObjectFrame)

    # Construct some result frames for the Ensemble to track. Underlying data is irrelevant for 
    # this test.
    num_points = 100
    data = TapeFrame({
        "id": [8000 + 2 * i for i in range(num_points)],
        "time": [float(i) for i in range(num_points)],
        "flux": [0.5 * float(i % 4) for i in range(num_points)],
    })
    # Labels to give the EnsembleFrames
    label1, label2, label3 = "frame1", "frame2", "frame3"
    ens_frame1 = EnsembleFrame.from_tapeframe(data, npartitions=1, ensemble=ens, label=label1)
    ens_frame2 = EnsembleFrame.from_tapeframe(data, npartitions=1, ensemble=ens, label=label2)
    ens_frame3 = EnsembleFrame.from_tapeframe(data, npartitions=1, ensemble=ens, label=label3)

    # Validate that new source and object frames can't be added or updated.
    with pytest.raises(ValueError):
        ens.add_frame(ens_frame1, "source")
    with pytest.raises(ValueError):
        ens.add_frame(ens_frame1, "object")

    # Test that we can add and select a new ensemble frame
    assert ens.add_frame(ens_frame1, label1).select_frame(label1) is ens_frame1
    assert len(ens.frames) == 3

    # Validate that we can't add a new frame that uses an exisiting label
    with pytest.raises(ValueError):
        ens.add_frame(ens_frame2, label1)

    # We add two more frames to track
    ens.add_frame(ens_frame2, label2).add_frame(ens_frame3, label3)
    assert ens.select_frame(label2) is ens_frame2
    assert ens.select_frame(label3) is ens_frame3
    assert len(ens.frames) == 5

    # Now we begin dropping frames. First verify that we can't drop object or source.
    with pytest.raises(ValueError):
        ens.drop_frame("source")
    with pytest.raises(ValueError):
        ens.drop_frame("object")

    # And verify that we can't call drop with an unknown label.
    with pytest.raises(KeyError):
        ens.drop_frame("nonsense")

    # Drop an existing frame and that it can no longer be selected.
    ens.drop_frame(label3)
    assert len(ens.frames) == 4
    with pytest.raises(KeyError):
        ens.select_frame(label3)
    
    # Update the ensemble with the dropped frame, and then select the frame
    assert ens.update_frame(ens_frame3).select_frame(label3) is ens_frame3
    assert len(ens.frames) == 5

    # Update the ensemble with an unlabeled frame, verifying a missing label generates an error.
    ens_frame4 = EnsembleFrame.from_tapeframe(data, npartitions=1, ensemble=ens, label=None)
    label4 = "frame4"
    with pytest.raises(ValueError):
        ens.update_frame(ens_frame4)
    ens_frame4.label = label4
    assert ens.update_frame(ens_frame4).select_frame(label4) is ens_frame4
    assert len(ens.frames) == 6

    # Change the label of the 4th ensemble frame to verify update overrides an existing frame
    ens_frame4.label = label3
    assert ens.update_frame(ens_frame4).select_frame(label3) is ens_frame4
    assert len(ens.frames) == 6

def test_from_rrl_dataset(dask_client):
    """
    Test a basic load and analyze workflow from the S82 RR Lyrae Dataset
    """

    ens = Ensemble(client=dask_client)
    ens.from_dataset("s82_rrlyrae")

    # larger dataset, let's just use a subset
    ens.prune(350)

    res = ens.batch(calc_stetson_J)

    assert 377927 in res.index  # find a specific object

    # Check Stetson J results for a specific object
    assert res[377927]["g"] == pytest.approx(9.676014, rel=0.001)
    assert res[377927]["i"] == pytest.approx(14.22723, rel=0.001)
    assert res[377927]["r"] == pytest.approx(6.958200, rel=0.001)
    assert res[377927]["u"] == pytest.approx(9.499280, rel=0.001)
    assert res[377927]["z"] == pytest.approx(14.03794, rel=0.001)


def test_from_qso_dataset(dask_client):
    """
    Test a basic load and analyze workflow from the S82 QSO Dataset
    """

    ens = Ensemble(client=dask_client)
    ens.from_dataset("s82_qso")

    # larger dataset, let's just use a subset
    ens.prune(650)

    res = ens.batch(calc_stetson_J)

    assert 1257836 in res  # find a specific object

    # Check Stetson J results for a specific object
    assert res.loc[1257836]["g"] == pytest.approx(411.19885, rel=0.001)
    assert res.loc[1257836]["i"] == pytest.approx(86.371310, rel=0.001)
    assert res.loc[1257836]["r"] == pytest.approx(133.56796, rel=0.001)
    assert res.loc[1257836]["u"] == pytest.approx(231.93229, rel=0.001)
    assert res.loc[1257836]["z"] == pytest.approx(53.013018, rel=0.001)


def test_read_rrl_dataset(dask_client):
    """
    Test a basic load and analyze workflow from the S82 RR Lyrae Dataset
    """

    ens = tape.read_dataset("s82_rrlyrae", dask_client=dask_client)

    # larger dataset, let's just use a subset
    ens.prune(350)

    res = ens.batch(calc_stetson_J)

    assert 377927 in res.index  # find a specific object

    # Check Stetson J results for a specific object
    assert res[377927]["g"] == pytest.approx(9.676014, rel=0.001)
    assert res[377927]["i"] == pytest.approx(14.22723, rel=0.001)
    assert res[377927]["r"] == pytest.approx(6.958200, rel=0.001)
    assert res[377927]["u"] == pytest.approx(9.499280, rel=0.001)
    assert res[377927]["z"] == pytest.approx(14.03794, rel=0.001)


def test_read_qso_dataset(dask_client):
    """
    Test a basic load and analyze workflow from the S82 QSO Dataset
    """

    ens = tape.read_dataset("s82_qso", dask_client=dask_client)

    # larger dataset, let's just use a subset
    ens.prune(650)

    res = ens.batch(calc_stetson_J)

    assert 1257836 in res  # find a specific object

    # Check Stetson J results for a specific object
    assert res.loc[1257836]["g"] == pytest.approx(411.19885, rel=0.001)
    assert res.loc[1257836]["i"] == pytest.approx(86.371310, rel=0.001)
    assert res.loc[1257836]["r"] == pytest.approx(133.56796, rel=0.001)
    assert res.loc[1257836]["u"] == pytest.approx(231.93229, rel=0.001)
    assert res.loc[1257836]["z"] == pytest.approx(53.013018, rel=0.001)


def test_from_source_dict(dask_client):
    """
    Test that ensemble.from_source_dict() successfully creates data from a dictionary.
    """
    ens = Ensemble(client=dask_client)

    # Create some fake data with two IDs (8001, 8002), two bands ["g", "b"]
    # and a few time steps. Leave out the flux data initially.
    rows = {
        "id": [8001, 8001, 8001, 8001, 8002, 8002, 8002, 8002, 8002],
        "time": [10.1, 10.2, 10.2, 11.1, 11.2, 11.3, 11.4, 15.0, 15.1],
        "band": ["g", "g", "b", "g", "b", "g", "g", "g", "g"],
        "err": [1.0, 2.0, 1.0, 3.0, 2.0, 3.0, 4.0, 5.0, 6.0],
    }

    # We get an error without all of the required rows.
    with pytest.raises(ValueError):
        ens.from_source_dict(rows)

    # Add the last row and build the ensemble.
    rows["flux"] = [1.0, 2.0, 5.0, 3.0, 1.0, 2.0, 3.0, 4.0, 5.0]

    cmap = ColumnMapper(id_col="id", time_col="time", flux_col="flux", err_col="err", band_col="band")
    ens.from_source_dict(rows, column_mapper=cmap)
    (obj_table, src_table) = ens.compute()

    # Check that the loaded source table is correct.
    assert src_table.shape[0] == 9
    for i in range(9):
        assert src_table.iloc[i][ens._flux_col] == rows[ens._flux_col][i]
        assert src_table.iloc[i][ens._time_col] == rows[ens._time_col][i]
        assert src_table.iloc[i][ens._band_col] == rows[ens._band_col][i]
        assert src_table.iloc[i][ens._err_col] == rows[ens._err_col][i]

    # Check that the derived object table is correct.
    assert 8001 in obj_table.index
    assert 8002 in obj_table.index


def test_read_source_dict(dask_client):
    """
    Test that tape.read_source_dict() successfully creates data from a dictionary.
    """
    ens = Ensemble(client=dask_client)

    # Create some fake data with two IDs (8001, 8002), two bands ["g", "b"]
    # and a few time steps. Leave out the flux data initially.
    rows = {
        "id": [8001, 8001, 8001, 8001, 8002, 8002, 8002, 8002, 8002],
        "time": [10.1, 10.2, 10.2, 11.1, 11.2, 11.3, 11.4, 15.0, 15.1],
        "band": ["g", "g", "b", "g", "b", "g", "g", "g", "g"],
        "err": [1.0, 2.0, 1.0, 3.0, 2.0, 3.0, 4.0, 5.0, 6.0],
    }

    # We get an error without all of the required rows.
    with pytest.raises(ValueError):
        tape.read_source_dict(rows)

    # Add the last row and build the ensemble.
    rows["flux"] = [1.0, 2.0, 5.0, 3.0, 1.0, 2.0, 3.0, 4.0, 5.0]

    cmap = ColumnMapper(id_col="id", time_col="time", flux_col="flux", err_col="err", band_col="band")

    ens = tape.read_source_dict(rows, column_mapper=cmap, dask_client=dask_client)

    (obj_table, src_table) = ens.compute()

    # Check that the loaded source table is correct.
    assert src_table.shape[0] == 9
    for i in range(9):
        assert src_table.iloc[i][ens._flux_col] == rows[ens._flux_col][i]
        assert src_table.iloc[i][ens._time_col] == rows[ens._time_col][i]
        assert src_table.iloc[i][ens._band_col] == rows[ens._band_col][i]
        assert src_table.iloc[i][ens._err_col] == rows[ens._err_col][i]

    # Check that the derived object table is correct.
    assert 8001 in obj_table.index
    assert 8002 in obj_table.index


def test_insert(parquet_ensemble):
    num_partitions = parquet_ensemble._source.npartitions
    (old_object, old_source) = parquet_ensemble.compute()
    old_size = old_source.shape[0]

    # Save the column names to shorter strings
    time_col = parquet_ensemble._time_col
    flux_col = parquet_ensemble._flux_col
    err_col = parquet_ensemble._err_col
    band_col = parquet_ensemble._band_col
    prov_col = parquet_ensemble._provenance_col

    # Test an insertion of 5 observations.
    new_inds = [2, 1, 100, 110, 111]
    new_bands = ["g", "r", "sky_blue", "b", "r"]
    new_times = [1.0, 1.1, 1.2, 1.3, 1.4]
    new_fluxes = [2.0, 2.5, 3.0, 3.5, 4.0]
    new_errs = [0.1, 0.05, 0.01, 0.05, 0.01]
    parquet_ensemble.insert_sources(
        new_inds, new_bands, new_times, new_fluxes, new_errs, force_repartition=True
    )

    # Check we did not increase the number of partitions.
    assert parquet_ensemble._source.npartitions == num_partitions

    # Check that all the new data points are in there. The order may be different
    # due to the repartitioning.
    (new_obj, new_source) = parquet_ensemble.compute()
    assert new_source.shape[0] == old_size + 5
    for i in range(5):
        assert new_source.loc[new_inds[i]][time_col] == new_times[i]
        assert new_source.loc[new_inds[i]][flux_col] == new_fluxes[i]
        assert new_source.loc[new_inds[i]][err_col] == new_errs[i]
        assert new_source.loc[new_inds[i]][band_col] == new_bands[i]
        assert new_source.loc[new_inds[i]][prov_col] == "custom"

    # Check that all of the old data is still in there.
    obj_ids = old_source.index.unique()
    for idx in obj_ids:
        assert old_source.loc[idx].shape[0] == new_source.loc[idx].shape[0]

    # Insert a few more observations without repartitioning.
    new_inds2 = [2, 1, 100, 110, 111]
    new_bands2 = ["r", "g", "b", "r", "g"]
    new_times2 = [10.0, 10.1, 10.2, 10.3, 10.4]
    new_fluxes2 = [2.0, 2.5, 3.0, 3.5, 4.0]
    new_errs2 = [0.1, 0.05, 0.01, 0.05, 0.01]
    parquet_ensemble.insert_sources(
        new_inds2, new_bands2, new_times2, new_fluxes2, new_errs2, force_repartition=False
    )

    # Check we *did* increase the number of partitions and the size increased.
    assert parquet_ensemble._source.npartitions != num_partitions
    (new_obj, new_source) = parquet_ensemble.compute()
    assert new_source.shape[0] == old_size + 10


def test_insert_paritioned(dask_client):
    ens = Ensemble(client=dask_client)

    # Create all fake source data with known divisions.
    num_points = 1000
    all_bands = ["r", "g", "b", "i"]
    rows = {
        "id": [8000 + 2 * i for i in range(num_points)],
        "time": [float(i) for i in range(num_points)],
        "flux": [0.5 * float(i) for i in range(num_points)],
        "band": [all_bands[i % 4] for i in range(num_points)],
    }
    cmap = ColumnMapper(
        id_col="id",
        time_col="time",
        flux_col="flux",
        err_col="err",
        band_col="band",
        provenance_col="provenance",
    )
    ens.from_source_dict(rows, column_mapper=cmap, npartitions=4, sort=True)

    # Save the old data for comparison.
    old_data = ens.compute("source")
    old_div = copy.copy(ens._source.divisions)
    old_sizes = [len(ens._source.partitions[i]) for i in range(4)]
    assert old_data.shape[0] == num_points

    # Test an insertion of 5 observations.
    new_inds = [8001, 8003, 8005, 9005, 9007]
    new_bands = ["g", "r", "sky_blue", "b", "r"]
    new_times = [1.0, 1.1, 1.2, 1.3, 1.4]
    new_fluxes = [2.0, 2.5, 3.0, 3.5, 4.0]
    new_errs = [0.1, 0.05, 0.01, 0.05, 0.01]
    ens.insert_sources(new_inds, new_bands, new_times, new_fluxes, new_errs, force_repartition=True)

    # Check we did not increase the number of partitions and the points
    # were placed in the correct partitions.
    assert ens._source.npartitions == 4
    assert ens._source.divisions == old_div
    assert len(ens._source.partitions[0]) == old_sizes[0] + 3
    assert len(ens._source.partitions[1]) == old_sizes[1]
    assert len(ens._source.partitions[2]) == old_sizes[2] + 2
    assert len(ens._source.partitions[3]) == old_sizes[3]

    # Check that all the new data points are in there. The order may be different
    # due to the repartitioning.
    (new_obj, new_source) = ens.compute()
    assert new_source.shape[0] == num_points + 5
    for i in range(5):
        assert new_source.loc[new_inds[i]][ens._time_col] == new_times[i]
        assert new_source.loc[new_inds[i]][ens._flux_col] == new_fluxes[i]
        assert new_source.loc[new_inds[i]][ens._err_col] == new_errs[i]
        assert new_source.loc[new_inds[i]][ens._band_col] == new_bands[i]

    # Insert a bunch of points into the second partition.
    new_inds = [8804, 8804, 8804, 8804, 8804]
    ens.insert_sources(new_inds, new_bands, new_times, new_fluxes, new_errs, force_repartition=True)

    # Check we did not increase the number of partitions and the points
    # were placed in the correct partitions.
    assert ens._source.npartitions == 4
    assert ens._source.divisions == old_div
    assert len(ens._source.partitions[0]) == old_sizes[0] + 3
    assert len(ens._source.partitions[1]) == old_sizes[1] + 5
    assert len(ens._source.partitions[2]) == old_sizes[2] + 2
    assert len(ens._source.partitions[3]) == old_sizes[3]


def test_core_wrappers(parquet_ensemble):
    """
    Test that the core wrapper functions execute without errors
    """
    # Just test if these execute successfully
    parquet_ensemble.client_info()
    parquet_ensemble.info()
    parquet_ensemble.frame_info()
    with pytest.raises(KeyError):
        parquet_ensemble.frame_info(labels=["source", "invalid_label"])
    parquet_ensemble.columns()
    parquet_ensemble.head(n=5)
    parquet_ensemble.tail(n=5)
    parquet_ensemble.compute()


@pytest.mark.parametrize("data_sorted", [True, False])
@pytest.mark.parametrize("npartitions", [1, 2])
def test_check_sorted(dask_client, data_sorted, npartitions):
    # Create some fake data.

    if data_sorted:
        rows = {
            "id": [8001, 8001, 8001, 8001, 8002, 8002, 8002, 8002, 8002],
            "time": [10.1, 10.2, 10.2, 11.1, 11.2, 11.3, 11.4, 15.0, 15.1],
            "band": ["g", "g", "b", "g", "b", "g", "g", "g", "g"],
            "err": [1.0, 2.0, 1.0, 3.0, 2.0, 3.0, 4.0, 5.0, 6.0],
            "flux": [1.0, 2.0, 5.0, 3.0, 1.0, 2.0, 3.0, 4.0, 5.0],
        }
    else:
        rows = {
            "id": [8002, 8002, 8002, 8002, 8002, 8001, 8001, 8002, 8002],
            "time": [10.1, 10.2, 10.2, 11.1, 11.2, 11.3, 11.4, 15.0, 15.1],
            "band": ["g", "g", "b", "g", "b", "g", "g", "g", "g"],
            "err": [1.0, 2.0, 1.0, 3.0, 2.0, 3.0, 4.0, 5.0, 6.0],
            "flux": [1.0, 2.0, 5.0, 3.0, 1.0, 2.0, 3.0, 4.0, 5.0],
        }
    cmap = ColumnMapper(id_col="id", time_col="time", flux_col="flux", err_col="err", band_col="band")
    ens = Ensemble(client=dask_client)
    ens.from_source_dict(rows, column_mapper=cmap, sort=False, npartitions=npartitions)

    assert ens.check_sorted("source") == data_sorted


@pytest.mark.parametrize("data_cohesion", [True, False])
def test_check_lightcurve_cohesion(dask_client, data_cohesion):
    # Create some fake data.

    if data_cohesion:
        rows = {
            "id": [8001, 8001, 8001, 8001, 8001, 8002, 8002, 8002, 8002],
            "time": [10.1, 10.2, 10.2, 11.1, 11.2, 11.3, 11.4, 15.0, 15.1],
            "band": ["g", "g", "b", "g", "b", "g", "g", "g", "g"],
            "err": [1.0, 2.0, 1.0, 3.0, 2.0, 3.0, 4.0, 5.0, 6.0],
            "flux": [1.0, 2.0, 5.0, 3.0, 1.0, 2.0, 3.0, 4.0, 5.0],
        }
    else:
        rows = {
            "id": [8001, 8001, 8001, 8001, 8002, 8002, 8002, 8002, 8001],
            "time": [10.1, 10.2, 10.2, 11.1, 11.2, 11.3, 11.4, 15.0, 15.1],
            "band": ["g", "g", "b", "g", "b", "g", "g", "g", "g"],
            "err": [1.0, 2.0, 1.0, 3.0, 2.0, 3.0, 4.0, 5.0, 6.0],
            "flux": [1.0, 2.0, 5.0, 3.0, 1.0, 2.0, 3.0, 4.0, 5.0],
        }
    cmap = ColumnMapper(id_col="id", time_col="time", flux_col="flux", err_col="err", band_col="band")
    ens = Ensemble(client=dask_client)
    ens.from_source_dict(rows, column_mapper=cmap, sort=False, npartitions=2)

    assert ens.check_lightcurve_cohesion() == data_cohesion


def test_persist(dask_client):
    # Create some fake data.
    rows = {
        "id": [8001, 8001, 8001, 8001, 8002, 8002, 8002, 8002, 8002],
        "time": [10.1, 10.2, 10.2, 11.1, 11.2, 11.3, 11.4, 15.0, 15.1],
        "band": ["g", "g", "b", "g", "b", "g", "g", "g", "g"],
        "err": [1.0, 2.0, 1.0, 3.0, 2.0, 3.0, 4.0, 5.0, 6.0],
        "flux": [1.0, 2.0, 5.0, 3.0, 1.0, 2.0, 3.0, 4.0, 5.0],
    }
    cmap = ColumnMapper(id_col="id", time_col="time", flux_col="flux", err_col="err", band_col="band")
    ens = Ensemble(client=dask_client)
    ens.from_source_dict(rows, column_mapper=cmap)

    # Perform an operation that will build out the task graph.
    ens.query("flux <= 1.5", table="source")

    # Compute the task graph size before and after the persist.
    old_graph_size = len(ens._source.dask)
    ens.persist()
    new_graph_size = len(ens._source.dask)
    assert new_graph_size < old_graph_size


def test_update_column_map(dask_client):
    """
    Test that we can update the column maps in an Ensemble.
    """
    ens = Ensemble(client=dask_client)

    # Create some fake data with two IDs (8001, 8002), two bands ["g", "b"]
    # and a few time steps. Leave out the flux data initially.
    rows = {
        "id": [8001, 8001, 8001, 8001, 8002, 8002, 8002, 8002, 8002],
        "time": [10.1, 10.2, 10.2, 11.1, 11.2, 11.3, 11.4, 15.0, 15.1],
        "band": ["g", "g", "b", "g", "b", "g", "g", "g", "g"],
        "err": [1.0, 2.0, 1.0, 3.0, 2.0, 3.0, 4.0, 5.0, 6.0],
        "flux": [1.0, 2.0, 5.0, 3.0, 1.0, 2.0, 3.0, 4.0, 5.0],
        "f2": [2.0, 1.0, 3.0, 5.0, 2.0, 1.0, 5.0, 4.0, 3.0],
        "p": [1, 1, 1, 2, 2, 2, 0, 0, 0],
    }
    cmap = ColumnMapper(id_col="id", time_col="time", flux_col="flux", err_col="err", band_col="band")
    ens.from_source_dict(rows, column_mapper=cmap)

    # Check that we can retrieve the correct column map.
    cmap_1 = ens.make_column_map()
    assert cmap_1.map["id_col"] == "id"
    assert cmap_1.map["time_col"] == "time"
    assert cmap_1.map["flux_col"] == "flux"
    assert cmap_1.map["err_col"] == "err"
    assert cmap_1.map["band_col"] == "band"
    assert cmap_1.map["provenance_col"] is None

    # Update the column map.
    ens.update_column_mapping(flux_col="f2", provenance_col="p")

    # Check that the flux and provenance columns have been updates.
    assert ens._flux_col == "f2"
    assert ens._provenance_col == "p"

    # Check that we retrieve the updated column map.
    cmap_2 = ens.make_column_map()
    assert cmap_2.map["id_col"] == "id"
    assert cmap_2.map["time_col"] == "time"
    assert cmap_2.map["flux_col"] == "f2"
    assert cmap_2.map["err_col"] == "err"
    assert cmap_2.map["band_col"] == "band"
    assert cmap_2.map["provenance_col"] == "p"


<<<<<<< HEAD
@pytest.mark.parametrize("legacy", [True, False])
def test_sync_tables(parquet_ensemble, legacy):
=======
@pytest.mark.parametrize(
    "data_fixture",
    [
        "parquet_ensemble",
        "parquet_ensemble_with_divisions",
    ],
)
def test_sync_tables(data_fixture, request):
>>>>>>> 1d97c551
    """
    Test that _sync_tables works as expected, using Ensemble-level APIs
    when `legacy` is `True`, and EsnembleFrame APIs when `legacy` is `False`.
    """
<<<<<<< HEAD
    if legacy:
        assert len(parquet_ensemble.compute("object")) == 15
        assert len(parquet_ensemble.compute("source")) == 2000
    else:
        assert len(parquet_ensemble.object.compute()) == 15
        assert len(parquet_ensemble.source.compute()) == 2000
=======

    parquet_ensemble = request.getfixturevalue(data_fixture)

    assert len(parquet_ensemble.compute("object")) == 15
    assert len(parquet_ensemble.compute("source")) == 2000
>>>>>>> 1d97c551

    parquet_ensemble.prune(50, col_name="nobs_r").prune(50, col_name="nobs_g")
    assert parquet_ensemble.object.is_dirty()  # Prune should set the object dirty flag

    if legacy:
        assert len(parquet_ensemble.compute("object")) == 5
    else:
        assert len(parquet_ensemble.object.compute()) == 5

    # Replace the maximum flux value with a NaN so that we will have a row to drop.
    max_flux = max(parquet_ensemble.source[parquet_ensemble._flux_col])
    parquet_ensemble.source[parquet_ensemble._flux_col] = parquet_ensemble.source[
        parquet_ensemble._flux_col].apply(
            lambda x: np.nan if x == max_flux else x, meta=pd.Series(dtype=float)
    )
    if legacy:
        parquet_ensemble.dropna(table="source")
    else:
        parquet_ensemble.source.dropna().update_ensemble()
    assert parquet_ensemble.source.is_dirty()  # Dropna should set the source dirty flag

    # Drop a whole object to test that the object is dropped in the object table
    if legacy:
        parquet_ensemble.query(f"{parquet_ensemble._id_col} != 88472935274829959", table="source")
        assert parquet_ensemble.source.is_dirty()
        parquet_ensemble.compute()
        assert not parquet_ensemble.source.is_dirty()
    else:
        filtered_src = parquet_ensemble.source.query(f"{parquet_ensemble._id_col} != 88472935274829959")

        # Since we have not yet called update_ensemble, the compute call should not trigger
        # a sync and the source table should remain dirty.
        assert parquet_ensemble.source.is_dirty()
        filtered_src.compute() 
        assert parquet_ensemble.source.is_dirty()

        # After updating the ensemble validate that a sync occurred and the table is no longer dirty.
        filtered_src.update_ensemble()
        filtered_src.compute() # Now equivalent to parquet_ensemble.source.compute()
        assert not parquet_ensemble.source.is_dirty()

    # both tables should have the expected number of rows after a sync
    if legacy:
        assert len(parquet_ensemble.compute("object")) == 4
        assert len(parquet_ensemble.compute("source")) == 1063
    else:
        assert len(parquet_ensemble.object.compute()) == 4
        assert len(parquet_ensemble.source.compute()) == 1063

    # dirty flags should be unset after sync
    assert not parquet_ensemble._object.is_dirty()
    assert not parquet_ensemble._source.is_dirty()

    # Make sure that divisions are preserved
    if data_fixture == "parquet_ensemble_with_divisions":
        assert parquet_ensemble._source.known_divisions
        assert parquet_ensemble._object.known_divisions


@pytest.mark.parametrize("legacy", [True, False])
def test_lazy_sync_tables(parquet_ensemble, legacy):
    """
    Test that _lazy_sync_tables works as expected, using Ensemble-level APIs
    when `legacy` is `True`, and EsnembleFrame APIs when `legacy` is `False`.
    """
    if legacy:
        assert len(parquet_ensemble.compute("object")) == 15
        assert len(parquet_ensemble.compute("source")) == 2000
    else:
        assert len(parquet_ensemble.object.compute()) == 15
        assert len(parquet_ensemble.source.compute()) == 2000

    # Modify only the object table.
    parquet_ensemble.prune(50, col_name="nobs_r").prune(50, col_name="nobs_g")
    assert parquet_ensemble._object.is_dirty()
    assert not parquet_ensemble._source.is_dirty()

    # For a lazy sync on the object table, nothing should change, because
    # it is already dirty.
    if legacy:
        parquet_ensemble.compute("object")
    else:
        parquet_ensemble.object.compute()
    assert parquet_ensemble._object.is_dirty()
    assert not parquet_ensemble._source.is_dirty()

    # For a lazy sync on the source table, the source table should be updated.
    if legacy:
        parquet_ensemble.compute("source")
    else:
        parquet_ensemble.source.compute()
    assert not parquet_ensemble._object.is_dirty()
    assert not parquet_ensemble._source.is_dirty()

    # Modify only the source table.    
    # Replace the maximum flux value with a NaN so that we will have a row to drop.
    max_flux = max(parquet_ensemble._source[parquet_ensemble._flux_col])
    parquet_ensemble._source[parquet_ensemble._flux_col] = parquet_ensemble._source[
        parquet_ensemble._flux_col].apply(
            lambda x: np.nan if x == max_flux else x, meta=pd.Series(dtype=float)
    )
    
    assert not parquet_ensemble._object.is_dirty()
    assert not parquet_ensemble._source.is_dirty()

    if legacy:
        parquet_ensemble.dropna(table="source")
    else:
        parquet_ensemble.source.dropna().update_ensemble()
    assert not parquet_ensemble._object.is_dirty()
    assert parquet_ensemble._source.is_dirty()

    # For a lazy sync on the source table, nothing should change, because
    # it is already dirty.
    if legacy:
        parquet_ensemble.compute("source")
    else:
        parquet_ensemble.source.compute()
    assert not parquet_ensemble._object.is_dirty()
    assert parquet_ensemble._source.is_dirty()

    # For a lazy sync on the source, the object table should be updated.
    if legacy:
        parquet_ensemble.compute("object")
    else:
        parquet_ensemble.object.compute()
    assert not parquet_ensemble._object.is_dirty()
    assert not parquet_ensemble._source.is_dirty()


def test_compute_triggers_syncing(parquet_ensemble):
    """
    Tests that tape.EnsembleFrame.compute() only triggers an Ensemble sync if the
    frame is the actively tracked source or object table of the Ensemble.
    """
    # Test that an object table can trigger a sync that will clean a dirty
    # source table.
    parquet_ensemble.source.set_dirty(True)
    updated_obj = parquet_ensemble.object.dropna()

    # Because we have not yet called update_ensemble(), a sync is not triggered
    # and the source table remains dirty.
    updated_obj.compute()
    assert parquet_ensemble.source.is_dirty()

    # Update the Ensemble so that computing the object table will trigger
    # a sync
    updated_obj.update_ensemble()
    updated_obj.compute() # Now equivalent to Ensemble.object.compute() 
    assert not parquet_ensemble.source.is_dirty()

    # Test that an source table can trigger a sync that will clean a dirty
    # object table.
    parquet_ensemble.object.set_dirty(True)
    updated_src = parquet_ensemble.source.dropna()

    # Because we have not yet called update_ensemble(), a sync is not triggered
    # and the object table remains dirty.
    updated_src.compute()
    assert parquet_ensemble.object.is_dirty()

    # Update the Ensemble so that computing the object table will trigger
    # a sync
    updated_src.update_ensemble()
    updated_src.compute() # Now equivalent to Ensemble.source.compute() 
    assert not parquet_ensemble.object.is_dirty()

    # Generate a new Object frame and set the Ensemble to None to
    # validate that we return a valid result even for untracked frames
    # which cannot be synced. 
    new_obj_frame = parquet_ensemble.object.dropna()
    new_obj_frame.ensemble = None
    assert len(new_obj_frame.compute()) > 0


def test_temporary_cols(parquet_ensemble):
    """
    Test that temporary columns are tracked and dropped as expected.
    """

    ens = parquet_ensemble
    ens.update_frame(ens._object.drop(columns=["nobs_r", "nobs_g", "nobs_total"]))

    # Make sure temp lists are available but empty
    assert not len(ens._source_temp)
    assert not len(ens._object_temp)

    ens.calc_nobs(temporary=True)  # Generates "nobs_total"

    # nobs_total should be a temporary column
    assert "nobs_total" in ens._object_temp
    assert "nobs_total" in ens._object.columns

    ens.assign(nobs2=lambda x: x["nobs_total"] * 2, table="object", temporary=True)

    # nobs2 should be a temporary column
    assert "nobs2" in ens._object_temp
    assert "nobs2" in ens._object.columns

    # drop NaNs from source, source should be dirty now
    ens.dropna(how="any", table="source")

    assert ens._source.is_dirty()

    # try a sync
    ens._sync_tables()

    # nobs_total should be removed from object
    assert "nobs_total" not in ens._object_temp
    assert "nobs_total" not in ens._object.columns

    # nobs2 should be removed from object
    assert "nobs2" not in ens._object_temp
    assert "nobs2" not in ens._object.columns

    # add a source column that we manually set as dirty, don't have a function
    # that adds temporary source columns at the moment
    ens.assign(f2=lambda x: x[ens._flux_col] ** 2, table="source", temporary=True)

    # prune object, object should be dirty
    ens.prune(threshold=10)

    assert ens._object.is_dirty()

    # try a sync
    ens._sync_tables()

    # f2 should be removed from source
    assert "f2" not in ens._source_temp
    assert "f2" not in ens._source.columns


def test_temporary_cols(parquet_ensemble):
    """
    Test that temporary columns are tracked and dropped as expected.
    """

    ens = parquet_ensemble
    ens._object = ens._object.drop(columns=["nobs_r", "nobs_g", "nobs_total"])

    # Make sure temp lists are available but empty
    assert not len(ens._source_temp)
    assert not len(ens._object_temp)

    ens.calc_nobs(temporary=True)  # Generates "nobs_total"

    # nobs_total should be a temporary column
    assert "nobs_total" in ens._object_temp
    assert "nobs_total" in ens._object.columns

    ens.assign(nobs2=lambda x: x["nobs_total"] * 2, table="object", temporary=True)

    # nobs2 should be a temporary column
    assert "nobs2" in ens._object_temp
    assert "nobs2" in ens._object.columns

    # Replace the maximum flux value with a NaN so that we will have a row to drop.
    max_flux = max(parquet_ensemble._source[parquet_ensemble._flux_col])
    parquet_ensemble._source[parquet_ensemble._flux_col] = parquet_ensemble._source[
        parquet_ensemble._flux_col].apply(
            lambda x: np.nan if x == max_flux else x, meta=pd.Series(dtype=float)
    )

    # drop NaNs from source, source should be dirty now
    ens.dropna(how="any", table="source")

    assert ens._source.is_dirty()

    # try a sync
    ens._sync_tables()

    # nobs_total should be removed from object
    assert "nobs_total" not in ens._object_temp
    assert "nobs_total" not in ens._object.columns

    # nobs2 should be removed from object
    assert "nobs2" not in ens._object_temp
    assert "nobs2" not in ens._object.columns

    # add a source column that we manually set as dirty, don't have a function
    # that adds temporary source columns at the moment
    ens.assign(f2=lambda x: x[ens._flux_col] ** 2, table="source", temporary=True)

    # prune object, object should be dirty
    ens.prune(threshold=10)

    assert ens._object.is_dirty()

    # try a sync
    ens._sync_tables()

    # f2 should be removed from source
    assert "f2" not in ens._source_temp
    assert "f2" not in ens._source.columns


<<<<<<< HEAD
@pytest.mark.parametrize("legacy", [True, False])
def test_dropna(parquet_ensemble, legacy):
    """Tests dropna, using Ensemble.dropna when `legacy` is `True`, and 
    EnsembleFrame.dropna when `legacy` is `False`."""
=======
@pytest.mark.parametrize(
    "data_fixture",
    [
        "parquet_ensemble",
        "parquet_ensemble_with_divisions",
    ],
)
def test_dropna(data_fixture, request):
    parquet_ensemble = request.getfixturevalue(data_fixture)

>>>>>>> 1d97c551
    # Try passing in an unrecognized 'table' parameter and verify an exception is thrown
    with pytest.raises(ValueError):
        parquet_ensemble.dropna(table="banana")

    # First test dropping na from the 'source' table
    source_pdf = parquet_ensemble.source.compute()
    source_length = len(source_pdf.index)

    # Try dropping NaNs from source and confirm nothing is dropped (there are no NaNs).
<<<<<<< HEAD
    if legacy:
        parquet_ensemble.dropna(table="source")
    else:
        parquet_ensemble.source.dropna().update_ensemble()
    assert len(parquet_ensemble.source) == source_length
=======
    parquet_ensemble.dropna(table="source")
    assert len(parquet_ensemble._source) == source_length
>>>>>>> 1d97c551

    # Get a valid ID to use and count its occurrences.
    valid_source_id = source_pdf.index.values[1]
    occurrences_source = len(source_pdf.loc[valid_source_id].values)

    # Set the psFlux values for one source to NaN so we can drop it.
    # We do this on the instantiated source (pdf) and convert it back into a
    # SourceFrame.
    source_pdf.loc[valid_source_id, parquet_ensemble._flux_col] = pd.NA
    parquet_ensemble.update_frame(SourceFrame.from_tapeframe(TapeSourceFrame(source_pdf), label="source", npartitions=1))

    # Try dropping NaNs from source and confirm that we did.
    if legacy:
        parquet_ensemble.dropna(table="source")
    else:
        parquet_ensemble.source.dropna().update_ensemble()
    assert len(parquet_ensemble._source.compute().index) == source_length - occurrences_source

<<<<<<< HEAD
    # Now test dropping na from 'object' table
    # Sync the tables
    parquet_ensemble._sync_tables()

    # Sync (triggered by the compute) the table and check that the number of objects decreased.
    object_pdf = parquet_ensemble.object.compute()
=======
    if data_fixture == "parquet_ensemble_with_divisions":
        # divisions should be preserved
        assert parquet_ensemble._source.known_divisions

    # Now test dropping na from 'object' table

    object_pdf = parquet_ensemble._object.compute()
>>>>>>> 1d97c551
    object_length = len(object_pdf.index)

    # Try dropping NaNs from object and confirm nothing is dropped (there are no NaNs).
    if legacy:
        parquet_ensemble.dropna(table="object")
    else:
        parquet_ensemble.object.dropna().update_ensemble()
    assert len(parquet_ensemble.object.compute().index) == object_length

    # select an id from the object table
    valid_object_id = object_pdf.index.values[1]

    # Set the nobs_g values for one object to NaN so we can drop it.
    # We do this on the instantiated object (pdf) and convert it back into a
    # ObjectFrame.
    object_pdf.loc[valid_object_id, parquet_ensemble._object.columns[0]] = pd.NA
    parquet_ensemble.update_frame(ObjectFrame.from_tapeframe(TapeObjectFrame(object_pdf), label="object", npartitions=1))

<<<<<<< HEAD
    # Try dropping NaNs from object and confirm that we did.
    if legacy:
        parquet_ensemble.dropna(table="object")
    else:
        parquet_ensemble.object.dropna().update_ensemble()
    assert len(parquet_ensemble.object.compute().index) == object_length - occurrences_object
    new_objects_pdf = parquet_ensemble.object.compute()
    assert len(new_objects_pdf.index) == len(object_pdf.index) - occurrences_object
=======
    # Try dropping NaNs from object and confirm that we dropped a row
    parquet_ensemble.dropna(table="object")
    assert len(parquet_ensemble._object.compute().index) == object_length - 1

    if data_fixture == "parquet_ensemble_with_divisions":
        # divisions should be preserved
        assert parquet_ensemble._object.known_divisions

    new_objects_pdf = parquet_ensemble._object.compute()
    assert len(new_objects_pdf.index) == len(object_pdf.index) - 1
>>>>>>> 1d97c551

    # Assert the filtered ID is no longer in the objects.
    assert valid_source_id not in new_objects_pdf.index.values

    # Check that none of the other counts have changed.
    for i in new_objects_pdf.index.values:
        for c in new_objects_pdf.columns.values:
            assert new_objects_pdf.loc[i, c] == object_pdf.loc[i, c]

@pytest.mark.parametrize("legacy", [True, False])
def test_keep_zeros(parquet_ensemble, legacy):
    """Test that we can sync the tables and keep objects with zero sources, using 
    Ensemble.dropna when `legacy` is `True`, and EnsembleFrame.dropna when `legacy` is `False`."""
    parquet_ensemble.keep_empty_objects = True

    prev_npartitions = parquet_ensemble._object.npartitions
    old_objects_pdf = parquet_ensemble._object.compute()
    pdf = parquet_ensemble._source.compute()

    # Set the psFlux values for one object to NaN so we can drop it.
    # We do this on the instantiated object (pdf) and convert it back into a
    # Dask DataFrame.
    valid_id = pdf.index.values[1]
    pdf.loc[valid_id, parquet_ensemble._flux_col] = pd.NA
    parquet_ensemble._source = dd.from_pandas(pdf, npartitions=1)
    parquet_ensemble.update_frame(SourceFrame.from_tapeframe(TapeSourceFrame(pdf), npartitions=1, label="source"))

    # Sync the table and check that the number of objects decreased.
    if legacy:
        parquet_ensemble.dropna("source")
    else:
        parquet_ensemble.source.dropna().update_ensemble()
    parquet_ensemble._sync_tables()

    # Check that objects are preserved after sync
    new_objects_pdf = parquet_ensemble._object.compute()
    assert len(new_objects_pdf.index) == len(old_objects_pdf.index)
    assert parquet_ensemble._object.npartitions == prev_npartitions


@pytest.mark.parametrize(
    "data_fixture",
    [
        "parquet_ensemble",
        "parquet_ensemble_with_divisions",
    ],
)
@pytest.mark.parametrize("by_band", [True, False])
@pytest.mark.parametrize("multi_partition", [True, False])
def test_calc_nobs(data_fixture, request, by_band, multi_partition):
    # Get the Ensemble from a fixture
    ens = request.getfixturevalue(data_fixture)

    if multi_partition:
        ens._source = ens._source.repartition(3)

    # Drop the existing nobs columns
    ens._object = ens._object.drop(["nobs_g", "nobs_r", "nobs_total"], axis=1)

    # Calculate nobs
    ens.calc_nobs(by_band)

    # Check that things turned out as we expect
    lc = ens._object.loc[88472935274829959].compute()

    if by_band:
        assert np.all([col in ens._object.columns for col in ["nobs_g", "nobs_r"]])
        assert lc["nobs_g"].values[0] == 98
        assert lc["nobs_r"].values[0] == 401

    assert "nobs_total" in ens._object.columns
    assert lc["nobs_total"].values[0] == 499

    # Make sure that if divisions were set previously, they are preserved
    if data_fixture == "parquet_ensemble_with_divisions":
        assert ens._object.known_divisions
        assert ens._source.known_divisions


@pytest.mark.parametrize(
    "data_fixture",
    [
        "parquet_ensemble",
        "parquet_ensemble_with_divisions",
    ],
)
@pytest.mark.parametrize("generate_nobs", [False, True])
def test_prune(data_fixture, request, generate_nobs):
    """
    Test that ensemble.prune() appropriately filters the dataframe
    """

    # Get the Ensemble from a fixture
    parquet_ensemble = request.getfixturevalue(data_fixture)

    threshold = 10
    # Generate the nobs cols from within prune
    if generate_nobs:
        # Drop the existing nobs columns
        parquet_ensemble._object = parquet_ensemble._object.drop(["nobs_g", "nobs_r", "nobs_total"], axis=1)
        parquet_ensemble.prune(threshold)

    # Use an existing column
    else:
        parquet_ensemble.prune(threshold, col_name="nobs_total")

    assert not np.any(parquet_ensemble._object["nobs_total"].values < threshold)

    # Make sure that if divisions were set previously, they are preserved
    if data_fixture == "parquet_ensemble_with_divisions":
        assert parquet_ensemble._source.known_divisions
        assert parquet_ensemble._object.known_divisions


def test_query(dask_client):
    ens = Ensemble(client=dask_client)

    num_points = 1000
    all_bands = ["r", "g", "b", "i"]
    rows = {
        "id": [8000 + 2 * i for i in range(num_points)],
        "time": [float(i) for i in range(num_points)],
        "flux": [float(i % 4) for i in range(num_points)],
        "band": [all_bands[i % 4] for i in range(num_points)],
    }
    cmap = ColumnMapper(id_col="id", time_col="time", flux_col="flux", err_col="err", band_col="band")
    ens.from_source_dict(rows, column_mapper=cmap, npartitions=2)

    # Filter the data set to low flux sources only.
    ens.query("flux <= 1.5", table="source")

    # Check that all of the filtered rows are value.
    (new_obj, new_source) = ens.compute()
    assert new_source.shape[0] == 500
    for i in range(500):
        assert new_source.iloc[i][ens._flux_col] <= 1.5


def test_filter_from_series(dask_client):
    ens = Ensemble(client=dask_client)

    num_points = 1000
    all_bands = ["r", "g", "b", "i"]
    rows = {
        "id": [8000 + 2 * i for i in range(num_points)],
        "time": [float(i) for i in range(num_points)],
        "flux": [0.5 * float(i % 4) for i in range(num_points)],
        "band": [all_bands[i % 4] for i in range(num_points)],
    }
    cmap = ColumnMapper(id_col="id", time_col="time", flux_col="flux", err_col="err", band_col="band")
    ens.from_source_dict(rows, column_mapper=cmap, npartitions=2)

    # Filter the data set to low flux sources only.
    keep_series = ens._source[ens._time_col] >= 250.0
    ens.filter_from_series(keep_series, table="source")

    # Check that all of the filtered rows are value.
    (new_obj, new_source) = ens.compute()
    assert new_source.shape[0] == 750
    for i in range(750):
        assert new_source.iloc[i][ens._time_col] >= 250.0


def test_select(dask_client):
    ens = Ensemble(client=dask_client)

    num_points = 1000
    all_bands = ["r", "g", "b", "i"]
    rows = {
        "id": [8000 + (i % 5) for i in range(num_points)],
        "time": [float(i) for i in range(num_points)],
        "flux": [float(i % 4) for i in range(num_points)],
        "band": [all_bands[i % 4] for i in range(num_points)],
        "count": [i for i in range(num_points)],
        "something_else": [None for _ in range(num_points)],
    }
    cmap = ColumnMapper(id_col="id", time_col="time", flux_col="flux", err_col="err", band_col="band")
    ens.from_source_dict(rows, column_mapper=cmap, npartitions=2)
    assert len(ens._source.columns) == 5
    assert "time" in ens._source.columns
    assert "flux" in ens._source.columns
    assert "band" in ens._source.columns
    assert "count" in ens._source.columns
    assert "something_else" in ens._source.columns

    # Select on just time and flux
    ens.select(["time", "flux"], table="source")

    assert len(ens._source.columns) == 2
    assert "time" in ens._source.columns
    assert "flux" in ens._source.columns
    assert "band" not in ens._source.columns
    assert "count" not in ens._source.columns
    assert "something_else" not in ens._source.columns

@pytest.mark.parametrize("legacy", [True, False])
def test_assign(dask_client, legacy):
    """Tests assign for column-manipulation, using Ensemble.assign when `legacy` is `True`,
    and EnsembleFrame.assign when `legacy` is `False`."""
    ens = Ensemble(client=dask_client)

    num_points = 1000
    all_bands = ["r", "g", "b", "i"]
    rows = {
        "id": [8000 + (i % 10) for i in range(num_points)],
        "time": [float(i) for i in range(num_points)],
        "flux": [float(i % 4) for i in range(num_points)],
        "band": [all_bands[i % 4] for i in range(num_points)],
        "err": [0.1 * float((i + 2) % 5) for i in range(num_points)],
    }
    cmap = ColumnMapper(id_col="id", time_col="time", flux_col="flux", err_col="err", band_col="band")
    ens.from_source_dict(rows, column_mapper=cmap, npartitions=1)
    assert len(ens.source.columns) == 4
    assert "lower_bnd" not in ens._source.columns

    # Insert a new column for the "lower bound" computation.
    if legacy:
        ens.assign(table="source", lower_bnd=lambda x: x["flux"] - 2.0 * x["err"])
    else:
        ens.source.assign(lower_bnd=lambda x: x["flux"] - 2.0 * x["err"]).update_ensemble()
    assert len(ens.source.columns) == 5
    assert "lower_bnd" in ens.source.columns

    # Check the values in the new column.
    new_source = ens.source.compute() if not legacy else ens.compute(table="source")
    assert new_source.shape[0] == 1000
    for i in range(1000):
        expected = new_source.iloc[i]["flux"] - 2.0 * new_source.iloc[i]["err"]
        assert new_source.iloc[i]["lower_bnd"] == expected

    # Create a series directly from the table.
    res_col = ens.source["band"] + "2"
    if legacy:
        ens.assign(table="source", band2=res_col)
    else:
        ens.source.assign(band2=res_col).update_ensemble()
    assert len(ens.source.columns) == 6
    assert "band2" in ens.source.columns

    # Check the values in the new column.
    new_source = ens.source.compute() if not legacy else ens.compute(table="source")
    for i in range(1000):
        assert new_source.iloc[i]["band2"] == new_source.iloc[i]["band"] + "2"


@pytest.mark.parametrize("drop_inputs", [True, False])
def test_coalesce(dask_client, drop_inputs):
    ens = Ensemble(client=dask_client)

    # Generate some data that needs to be coalesced

    source_dict = {
        "id": [0, 0, 0, 0, 0],
        "time": [1, 2, 3, 4, 5],
        "flux1": [5, np.nan, np.nan, 10, np.nan],
        "flux2": [np.nan, 3, np.nan, np.nan, 7],
        "flux3": [np.nan, np.nan, 4, np.nan, np.nan],
        "error": [1, 1, 1, 1, 1],
        "band": ["g", "g", "g", "g", "g"],
    }

    # map flux_col to one of the flux columns at the start
    col_map = ColumnMapper(id_col="id", time_col="time", flux_col="flux1", err_col="error", band_col="band")
    ens.from_source_dict(source_dict, column_mapper=col_map)

    ens.coalesce(["flux1", "flux2", "flux3"], "flux", table="source", drop_inputs=drop_inputs)

    # Coalesce should return this exact flux array
    assert list(ens._source["flux"].values.compute()) == [5.0, 3.0, 4.0, 10.0, 7.0]

    if drop_inputs:
        # The column mapping should be updated
        assert ens.make_column_map().map["flux_col"] == "flux"

        # The columns to drop should be dropped
        for col in ["flux1", "flux2", "flux3"]:
            assert col not in ens._source.columns

        # Test for the drop warning
        with pytest.warns(UserWarning):
            ens.coalesce(["time", "flux"], "bad_col", table="source", drop_inputs=drop_inputs)

    else:
        # The input columns should still be present
        for col in ["flux1", "flux2", "flux3"]:
            assert col in ens._source.columns


@pytest.mark.parametrize("zero_point", [("zp_mag", "zp_flux"), (25.0, 10**10)])
@pytest.mark.parametrize("zp_form", ["flux", "mag", "magnitude", "lincc"])
@pytest.mark.parametrize("out_col_name", [None, "mag"])
def test_convert_flux_to_mag(dask_client, zero_point, zp_form, out_col_name):
    ens = Ensemble(client=dask_client)

    source_dict = {
        "id": [0, 0, 0, 0, 0],
        "time": [1, 2, 3, 4, 5],
        "flux": [30.5, 70, 80.6, 30.2, 60.3],
        "zp_mag": [25.0, 25.0, 25.0, 25.0, 25.0],
        "zp_flux": [10**10, 10**10, 10**10, 10**10, 10**10],
        "error": [10, 10, 10, 10, 10],
        "band": ["g", "g", "g", "g", "g"],
    }

    if out_col_name is None:
        output_column = "flux_mag"
    else:
        output_column = out_col_name

    # map flux_col to one of the flux columns at the start
    col_map = ColumnMapper(id_col="id", time_col="time", flux_col="flux", err_col="error", band_col="band")
    ens.from_source_dict(source_dict, column_mapper=col_map)

    if zp_form == "flux":
        ens.convert_flux_to_mag(zero_point[1], zp_form, out_col_name)

        res_mag = ens._source.compute()[output_column].to_list()[0]
        assert pytest.approx(res_mag, 0.001) == 21.28925

        res_err = ens._source.compute()[output_column + "_err"].to_list()[0]
        assert pytest.approx(res_err, 0.001) == 0.355979

    elif zp_form == "mag" or zp_form == "magnitude":
        ens.convert_flux_to_mag(zero_point[0], zp_form, out_col_name)

        res_mag = ens._source.compute()[output_column].to_list()[0]
        assert pytest.approx(res_mag, 0.001) == 21.28925

        res_err = ens._source.compute()[output_column + "_err"].to_list()[0]
        assert pytest.approx(res_err, 0.001) == 0.355979

    else:
        with pytest.raises(ValueError):
            ens.convert_flux_to_mag(zero_point[0], zp_form, "mag")


def test_find_day_gap_offset(dask_client):
    ens = Ensemble(client=dask_client)

    # Create some fake data with two IDs (8001, 8002), two bands ["g", "b"]
    # and a few time steps.
    rows = {
        "id": [8001, 8001, 8001, 8001, 8002, 8002, 8002, 8002, 8002],
        "time": [10.1, 10.2, 10.2, 11.1, 11.2, 10.9, 11.1, 15.0, 15.1],
        "flux": [1.0, 2.0, 5.0, 3.0, 1.0, 2.0, 3.0, 4.0, 5.0],
        "band": ["g", "g", "b", "g", "b", "g", "g", "g", "g"],
        "err": [1.0, 2.0, 1.0, 3.0, 2.0, 3.0, 4.0, 5.0, 6.0],
    }

    cmap = ColumnMapper(id_col="id", time_col="time", flux_col="flux", err_col="err", band_col="band")
    ens.from_source_dict(rows, column_mapper=cmap)
    gap_time = ens.find_day_gap_offset()
    assert abs(gap_time - 13.0 / 24.0) < 1e-6

    # Create fake observations covering all times
    rows = {
        "id": [8001] * 100,
        "time": [24.0 * (float(i) / 100.0) for i in range(100)],
        "flux": [1.0] * 100,
        "band": ["g"] * 100,
    }

    cmap = ColumnMapper(id_col="id", time_col="time", flux_col="flux", err_col="err", band_col="band")
    ens.from_source_dict(rows, column_mapper=cmap)
    assert ens.find_day_gap_offset() == -1


def test_bin_sources_day(dask_client):
    ens = Ensemble(client=dask_client)

    # Create some fake data with two IDs (8001, 8002), two bands ["g", "b"]
    # and a few time steps.
    rows = {
        "id": [8001, 8001, 8001, 8001, 8002, 8002, 8002, 8002, 8002],
        "time": [10.1, 10.2, 10.2, 11.1, 11.2, 10.9, 11.1, 15.0, 15.1],
        "flux": [1.0, 2.0, 5.0, 3.0, 1.0, 2.0, 3.0, 4.0, 5.0],
        "band": ["g", "g", "b", "g", "b", "g", "g", "g", "g"],
        "err": [1.0, 2.0, 1.0, 3.0, 2.0, 3.0, 4.0, 5.0, 6.0],
    }

    cmap = ColumnMapper(id_col="id", time_col="time", flux_col="flux", err_col="err", band_col="band")
    ens.from_source_dict(rows, column_mapper=cmap)

    # Check that the source table has 9 rows.
    old_source = ens.compute("source")
    assert old_source.shape[0] == 9

    # Bin the sources and check that we now have 6 rows.
    # This should throw a warning because we are overwriting the aggregation
    # for the time column.
    with pytest.warns():
        ens.bin_sources(
            time_window=1.0,
            offset=0.5,
            custom_aggr={ens._time_col: "min"},
            count_col="aggregated_bin_count",
        )
    new_source = ens.compute("source")
    assert new_source.shape[0] == 6
    assert new_source.shape[1] == 5

    # Check the results.
    list_to_check = [(8001, 0), (8001, 1), (8001, 2), (8002, 0), (8002, 1), (8002, 2)]
    expected_flux = [1.5, 5.0, 3.0, 1.0, 2.5, 4.5]
    expected_time = [10.1, 10.2, 11.1, 11.2, 10.9, 15.0]
    expected_band = ["g", "b", "g", "b", "g", "g"]
    expected_error = [1.118033988749895, 1.0, 3.0, 2.0, 2.5, 3.905124837953327]
    expected_count = [2, 1, 1, 1, 2, 2]

    for i in range(6):
        res = new_source.loc[list_to_check[i][0]].iloc[list_to_check[i][1]]
        assert abs(res[ens._flux_col] - expected_flux[i]) < 1e-6
        assert abs(res[ens._time_col] - expected_time[i]) < 1e-6
        assert abs(res[ens._err_col] - expected_error[i]) < 1e-6
        assert res[ens._band_col] == expected_band[i]
        assert res[ens._bin_count_col] == expected_count[i]


def test_bin_sources_two_days(dask_client):
    ens = Ensemble(client=dask_client)

    # Create some fake data with two IDs (8001, 8002), two bands ["g", "b"]
    # and a few time steps.
    rows = {
        "id": [8001, 8001, 8001, 8001, 8002, 8002, 8002, 8002, 8002, 8002],
        "time": [10.1, 10.2, 10.2, 11.1, 11.2, 10.9, 11.1, 15.0, 15.1, 14.0],
        "flux": [1.0, 2.0, 5.0, 3.0, 1.0, 2.0, 3.0, 4.0, 5.0, 5.0],
        "band": ["g", "g", "b", "g", "b", "g", "g", "g", "g", "g"],
        "err": [1.0, 2.0, 1.0, 3.0, 2.0, 3.0, 4.0, 5.0, 6.0, 5.0],
    }

    cmap = ColumnMapper(id_col="id", time_col="time", flux_col="flux", err_col="err", band_col="band")
    ens.from_source_dict(rows, column_mapper=cmap)

    # Check that the source table has 10 rows.
    old_source = ens.compute("source")
    assert old_source.shape[0] == 10

    # Bin the sources and check that we now have 5 rows.
    # This should throw a warning because we are overwriting the aggregation
    # for the time column.
    ens.bin_sources(time_window=2.0, offset=0.5)
    new_source = ens.compute("source")
    assert new_source.shape[0] == 5

    # Check the results.
    list_to_check = [(8001, 0), (8001, 1), (8002, 0), (8002, 1), (8002, 2)]
    expected_flux = [2.0, 5.0, 1.0, 2.5, 4.666666]
    expected_time = [10.46666, 10.2, 11.2, 11.0, 14.70]
    expected_band = ["g", "b", "b", "g", "g"]

    for i in range(5):
        res = new_source.loc[list_to_check[i][0]].iloc[list_to_check[i][1]]
        assert abs(res[ens._flux_col] - expected_flux[i]) < 1e-3
        assert abs(res[ens._time_col] - expected_time[i]) < 1e-3
        assert res[ens._band_col] == expected_band[i]


@pytest.mark.parametrize(
    "data_fixture",
    [
        "parquet_ensemble",
        "parquet_ensemble_with_divisions",
        "parquet_ensemble_without_client",
    ],
)
@pytest.mark.parametrize("use_map", [True, False])
@pytest.mark.parametrize("on", [None, ["ps1_objid", "filterName"], ["nobs_total", "ps1_objid"]])
def test_batch(data_fixture, request, use_map, on):
    """
    Test that ensemble.batch() returns the correct values of the first result
    """
    parquet_ensemble = request.getfixturevalue(data_fixture)
    frame_cnt = len(parquet_ensemble.frames)

    result = (
        parquet_ensemble.prune(10)
        .dropna(table="source")
<<<<<<< HEAD
        .batch(
            calc_stetson_J,
            use_map=use_map,
            on=on,
            band_to_calc=None,
            compute=False,
            label="stetson_j")
    )

    # Validate that the ensemble is now tracking a new result frame.
    assert len(parquet_ensemble.frames) == frame_cnt + 1
    tracked_result = parquet_ensemble.select_frame("stetson_j")
    assert isinstance(tracked_result, EnsembleSeries)
    assert result is tracked_result
=======
        .batch(calc_stetson_J, use_map=use_map, on=on, band_to_calc=None, compute=False)
    )

    # Make sure that divisions information is propagated if known
    if parquet_ensemble._source.known_divisions and parquet_ensemble._object.known_divisions:
        assert result.known_divisions
>>>>>>> 1d97c551

    result = result.compute()

    if on is None:
        assert pytest.approx(result.values[0]["g"], 0.001) == -0.04174282
        assert pytest.approx(result.values[0]["r"], 0.001) == 0.6075282
    elif on is ["ps1_objid", "filterName"]:  # In case where we group on id and band, the structure changes
        assert pytest.approx(result.values[1]["r"], 0.001) == 0.6075282
        assert pytest.approx(result.values[0]["g"], 0.001) == -0.04174282
    elif on is ["nobs_total", "ps1_objid"]:
        assert pytest.approx(result.values[1]["g"], 0.001) == 1.2208577
        assert pytest.approx(result.values[1]["r"], 0.001) == -0.49639028

def test_batch_labels(parquet_ensemble):
    """
    Test that ensemble.batch() generates unique labels for result frames when none are provided.
    """
    # Since no label was provided we generate a label of "result_1"
    parquet_ensemble.prune(10).batch(np.mean, parquet_ensemble._flux_col)
    assert "result_1" in parquet_ensemble.frames
    assert len(parquet_ensemble.select_frame("result_1")) > 0

    # Now give a user-provided custom label.
    parquet_ensemble.batch(np.mean, parquet_ensemble._flux_col, label="flux_mean")
    assert "flux_mean" in parquet_ensemble.frames
    assert len(parquet_ensemble.select_frame("flux_mean")) > 0

    # Since this is the second batch call where a label is *not* provided, we generate label "result_2"
    parquet_ensemble.batch(np.mean, parquet_ensemble._flux_col)
    assert "result_2" in parquet_ensemble.frames
    assert len(parquet_ensemble.select_frame("result_2")) > 0

    # Explicitly provide label "result_3"
    parquet_ensemble.batch(np.mean, parquet_ensemble._flux_col, label="result_3")
    assert "result_3" in parquet_ensemble.frames
    assert len(parquet_ensemble.select_frame("result_3")) > 0

    # Validate that the next generated label is "result_4" since "result_3" is taken.
    parquet_ensemble.batch(np.mean, parquet_ensemble._flux_col)
    assert "result_4" in parquet_ensemble.frames
    assert len(parquet_ensemble.select_frame("result_4")) > 0

    frame_cnt = len(parquet_ensemble.frames)

    # Validate that when the label is None, the result frame isn't tracked by the Ensemble.s
    result = parquet_ensemble.batch(np.mean, parquet_ensemble._flux_col, label=None)
    assert frame_cnt == len(parquet_ensemble.frames)
    assert len(result) > 0

def test_batch_with_custom_func(parquet_ensemble):
    """
    Test Ensemble.batch with a custom analysis function
    """

    result = parquet_ensemble.prune(10).batch(np.mean, parquet_ensemble._flux_col)
    assert len(result) > 0

@pytest.mark.parametrize("custom_meta", [
    ("flux_mean", float), # A tuple representing a series
    pd.Series(name="flux_mean_pandas", dtype="float64"),
    TapeSeries(name="flux_mean_tape", dtype="float64")])
def test_batch_with_custom_series_meta(parquet_ensemble, custom_meta):
    """
    Test Ensemble.batch with various styles of output meta for a Series-style result.
    """
    num_frames = len(parquet_ensemble.frames)

    parquet_ensemble.prune(10).batch(
        np.mean, parquet_ensemble._flux_col, meta=custom_meta, label="flux_mean")

    assert len(parquet_ensemble.frames) == num_frames + 1
    assert len(parquet_ensemble.select_frame("flux_mean")) > 0
    assert isinstance(parquet_ensemble.select_frame("flux_mean"), EnsembleSeries)

@pytest.mark.parametrize("custom_meta", [
    {"lc_id": int, "band": str, "dt": float, "sf2": float, "1_sigma": float},
    [("lc_id", int), ("band", str), ("dt", float), ("sf2", float), ("1_sigma", float)],
    pd.DataFrame({
        "lc_id": pd.Series([], dtype=int),
        "band": pd.Series([], dtype=str),
        "dt": pd.Series([], dtype=float),
        "sf2": pd.Series([], dtype=float),
        "1_sigma": pd.Series([], dtype=float)}),
    TapeFrame({
        "lc_id": pd.Series([], dtype=int),
        "band": pd.Series([], dtype=str),
        "dt": pd.Series([], dtype=float),
        "sf2": pd.Series([], dtype=float),
        "1_sigma": pd.Series([], dtype=float)}),
])
def test_batch_with_custom_frame_meta(parquet_ensemble, custom_meta):
    """
    Test Ensemble.batch with various sytles of output meta for a DataFrame-style result.
    """
    num_frames = len(parquet_ensemble.frames)

    parquet_ensemble.prune(10).batch(
        calc_sf2, parquet_ensemble._flux_col, meta=custom_meta, label="sf2_result")

    assert len(parquet_ensemble.frames) == num_frames + 1
    assert len(parquet_ensemble.select_frame("sf2_result")) > 0
    assert isinstance(parquet_ensemble.select_frame("sf2_result"), EnsembleFrame)

def test_to_timeseries(parquet_ensemble):
    """
    Test that ensemble.to_timeseries() runs and assigns the correct metadata
    """
    ts = parquet_ensemble.to_timeseries(88480000290704349)

    assert ts.meta["id"] == 88480000290704349


def test_build_index(dask_client):
    """
    Test that ensemble indexing returns expected behavior
    """

    obj_ids = [1, 1, 1, 2, 1, 2, 2]
    bands = ["u", "u", "u", "g", "g", "u", "u"]

    ens = Ensemble(client=dask_client)
    result = ens._build_index(obj_ids, bands)
    assert len(result.levels) == 3

    result_ids = list(result.get_level_values(0))
    assert result_ids == obj_ids

    result_bands = list(result.get_level_values(1))
    assert result_bands == bands

    result_ids = list(result.get_level_values(2))
    target = [0, 1, 2, 0, 0, 0, 1]
    assert result_ids == target


@pytest.mark.parametrize(
    "data_fixture",
    [
        "parquet_ensemble",
        "parquet_ensemble_with_divisions",
    ],
)
@pytest.mark.parametrize("method", ["size", "length", "loglength"])
@pytest.mark.parametrize("combine", [True, False])
@pytest.mark.parametrize("sthresh", [50, 100])
def test_sf2(data_fixture, request, method, combine, sthresh, use_map=False):
    """
    Test calling sf2 from the ensemble
    """
    parquet_ensemble = request.getfixturevalue(data_fixture)

    arg_container = StructureFunctionArgumentContainer()
    arg_container.bin_method = method
    arg_container.combine = combine
    arg_container.bin_count_target = sthresh

    if not combine:
        res_sf2 = parquet_ensemble.sf2(argument_container=arg_container, use_map=use_map, compute=False)
    else:
        res_sf2 = parquet_ensemble.sf2(argument_container=arg_container, use_map=use_map)
    res_batch = parquet_ensemble.batch(calc_sf2, use_map=use_map, argument_container=arg_container)

    if parquet_ensemble._source.known_divisions and parquet_ensemble._object.known_divisions:
        if not combine:
            assert res_sf2.known_divisions

    if combine:
        assert not res_sf2.equals(res_batch)  # output should be different
    else:
        res_sf2 = res_sf2.compute()
        assert res_sf2.equals(res_batch)  # output should be identical


@pytest.mark.parametrize("sf_method", ["basic", "macleod_2012", "bauer_2009a", "bauer_2009b", "schmidt_2010"])
def test_sf2_methods(parquet_ensemble, sf_method, use_map=False):
    """
    Test calling sf2 from the ensemble
    """

    arg_container = StructureFunctionArgumentContainer()
    arg_container.bin_method = "loglength"
    arg_container.combine = False
    arg_container.bin_count_target = 50
    arg_container.sf_method = sf_method

    res_sf2 = parquet_ensemble.sf2(argument_container=arg_container, use_map=use_map)
    res_batch = parquet_ensemble.batch(calc_sf2, use_map=use_map, argument_container=arg_container)

    assert res_sf2.equals(res_batch)  # output should be identical<|MERGE_RESOLUTION|>--- conflicted
+++ resolved
@@ -729,10 +729,6 @@
     assert cmap_2.map["provenance_col"] == "p"
 
 
-<<<<<<< HEAD
-@pytest.mark.parametrize("legacy", [True, False])
-def test_sync_tables(parquet_ensemble, legacy):
-=======
 @pytest.mark.parametrize(
     "data_fixture",
     [
@@ -740,26 +736,20 @@
         "parquet_ensemble_with_divisions",
     ],
 )
-def test_sync_tables(data_fixture, request):
->>>>>>> 1d97c551
+@pytest.mark.parametrize("legacy", [True, False])
+def test_sync_tables(data_fixture, request, legacy):
     """
     Test that _sync_tables works as expected, using Ensemble-level APIs
     when `legacy` is `True`, and EsnembleFrame APIs when `legacy` is `False`.
     """
-<<<<<<< HEAD
+    parquet_ensemble = request.getfixturevalue(data_fixture)
+
     if legacy:
         assert len(parquet_ensemble.compute("object")) == 15
         assert len(parquet_ensemble.compute("source")) == 2000
     else:
         assert len(parquet_ensemble.object.compute()) == 15
         assert len(parquet_ensemble.source.compute()) == 2000
-=======
-
-    parquet_ensemble = request.getfixturevalue(data_fixture)
-
-    assert len(parquet_ensemble.compute("object")) == 15
-    assert len(parquet_ensemble.compute("source")) == 2000
->>>>>>> 1d97c551
 
     parquet_ensemble.prune(50, col_name="nobs_r").prune(50, col_name="nobs_g")
     assert parquet_ensemble.object.is_dirty()  # Prune should set the object dirty flag
@@ -1056,12 +1046,6 @@
     assert "f2" not in ens._source.columns
 
 
-<<<<<<< HEAD
-@pytest.mark.parametrize("legacy", [True, False])
-def test_dropna(parquet_ensemble, legacy):
-    """Tests dropna, using Ensemble.dropna when `legacy` is `True`, and 
-    EnsembleFrame.dropna when `legacy` is `False`."""
-=======
 @pytest.mark.parametrize(
     "data_fixture",
     [
@@ -1069,10 +1053,12 @@
         "parquet_ensemble_with_divisions",
     ],
 )
-def test_dropna(data_fixture, request):
+@pytest.mark.parametrize("legacy", [True, False])
+def test_dropna(data_fixture, request, legacy):
+    """Tests dropna, using Ensemble.dropna when `legacy` is `True`, and 
+    EnsembleFrame.dropna when `legacy` is `False`."""
     parquet_ensemble = request.getfixturevalue(data_fixture)
 
->>>>>>> 1d97c551
     # Try passing in an unrecognized 'table' parameter and verify an exception is thrown
     with pytest.raises(ValueError):
         parquet_ensemble.dropna(table="banana")
@@ -1082,16 +1068,11 @@
     source_length = len(source_pdf.index)
 
     # Try dropping NaNs from source and confirm nothing is dropped (there are no NaNs).
-<<<<<<< HEAD
     if legacy:
         parquet_ensemble.dropna(table="source")
     else:
         parquet_ensemble.source.dropna().update_ensemble()
     assert len(parquet_ensemble.source) == source_length
-=======
-    parquet_ensemble.dropna(table="source")
-    assert len(parquet_ensemble._source) == source_length
->>>>>>> 1d97c551
 
     # Get a valid ID to use and count its occurrences.
     valid_source_id = source_pdf.index.values[1]
@@ -1110,22 +1091,16 @@
         parquet_ensemble.source.dropna().update_ensemble()
     assert len(parquet_ensemble._source.compute().index) == source_length - occurrences_source
 
-<<<<<<< HEAD
+    if data_fixture == "parquet_ensemble_with_divisions":
+        # divisions should be preserved
+        assert parquet_ensemble._source.known_divisions
+
     # Now test dropping na from 'object' table
     # Sync the tables
     parquet_ensemble._sync_tables()
 
     # Sync (triggered by the compute) the table and check that the number of objects decreased.
     object_pdf = parquet_ensemble.object.compute()
-=======
-    if data_fixture == "parquet_ensemble_with_divisions":
-        # divisions should be preserved
-        assert parquet_ensemble._source.known_divisions
-
-    # Now test dropping na from 'object' table
-
-    object_pdf = parquet_ensemble._object.compute()
->>>>>>> 1d97c551
     object_length = len(object_pdf.index)
 
     # Try dropping NaNs from object and confirm nothing is dropped (there are no NaNs).
@@ -1144,27 +1119,19 @@
     object_pdf.loc[valid_object_id, parquet_ensemble._object.columns[0]] = pd.NA
     parquet_ensemble.update_frame(ObjectFrame.from_tapeframe(TapeObjectFrame(object_pdf), label="object", npartitions=1))
 
-<<<<<<< HEAD
-    # Try dropping NaNs from object and confirm that we did.
+    # Try dropping NaNs from object and confirm that we dropped a row
     if legacy:
         parquet_ensemble.dropna(table="object")
     else:
         parquet_ensemble.object.dropna().update_ensemble()
-    assert len(parquet_ensemble.object.compute().index) == object_length - occurrences_object
-    new_objects_pdf = parquet_ensemble.object.compute()
-    assert len(new_objects_pdf.index) == len(object_pdf.index) - occurrences_object
-=======
-    # Try dropping NaNs from object and confirm that we dropped a row
-    parquet_ensemble.dropna(table="object")
-    assert len(parquet_ensemble._object.compute().index) == object_length - 1
+    assert len(parquet_ensemble.object.compute().index) == object_length - 1
 
     if data_fixture == "parquet_ensemble_with_divisions":
         # divisions should be preserved
         assert parquet_ensemble._object.known_divisions
 
-    new_objects_pdf = parquet_ensemble._object.compute()
+    new_objects_pdf = parquet_ensemble.object.compute()
     assert len(new_objects_pdf.index) == len(object_pdf.index) - 1
->>>>>>> 1d97c551
 
     # Assert the filtered ID is no longer in the objects.
     assert valid_source_id not in new_objects_pdf.index.values
@@ -1643,7 +1610,6 @@
     result = (
         parquet_ensemble.prune(10)
         .dropna(table="source")
-<<<<<<< HEAD
         .batch(
             calc_stetson_J,
             use_map=use_map,
@@ -1658,14 +1624,10 @@
     tracked_result = parquet_ensemble.select_frame("stetson_j")
     assert isinstance(tracked_result, EnsembleSeries)
     assert result is tracked_result
-=======
-        .batch(calc_stetson_J, use_map=use_map, on=on, band_to_calc=None, compute=False)
-    )
 
     # Make sure that divisions information is propagated if known
     if parquet_ensemble._source.known_divisions and parquet_ensemble._object.known_divisions:
         assert result.known_divisions
->>>>>>> 1d97c551
 
     result = result.compute()
 
