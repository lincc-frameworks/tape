"""Test ensemble manipulations"""
import copy

import dask.dataframe as dd
import numpy as np
import pandas as pd
import pytest
import tape

from tape import Ensemble, EnsembleFrame, ObjectFrame, SourceFrame, TapeFrame, TapeObjectFrame, TapeSourceFrame
from tape.analysis.stetsonj import calc_stetson_J
from tape.analysis.structure_function.base_argument_container import StructureFunctionArgumentContainer
from tape.analysis.structurefunction2 import calc_sf2
from tape.utils import ColumnMapper


# pylint: disable=protected-access
def test_with_client():
    """Test that we open and close a client on enter and exit."""
    with Ensemble() as ens:
        ens.from_parquet(
            "tests/tape_tests/data/source/test_source.parquet",
            id_col="ps1_objid",
            band_col="filterName",
            flux_col="psFlux",
            err_col="psFluxErr",
        )
        assert ens._data is not None


@pytest.mark.parametrize(
    "data_fixture",
    [
        "parquet_ensemble",
        "parquet_ensemble_without_client",
        "parquet_ensemble_from_source",
        "parquet_ensemble_from_hipscat",
        "parquet_ensemble_with_column_mapper",
        "parquet_ensemble_with_known_column_mapper",
        "read_parquet_ensemble",
        "read_parquet_ensemble_without_client",
        "read_parquet_ensemble_from_source",
        "read_parquet_ensemble_from_hipscat",
        "read_parquet_ensemble_with_column_mapper",
        "read_parquet_ensemble_with_known_column_mapper",
    ],
)
def test_parquet_construction(data_fixture, request):
    """
    Test that ensemble loader functions successfully load parquet files
    """
    parquet_ensemble = request.getfixturevalue(data_fixture)

    # Check to make sure the source and object tables were created
    assert parquet_ensemble._source is not None
    assert parquet_ensemble._object is not None

    # Check that the data is not empty.
    obj, source = parquet_ensemble.compute()
    assert len(source) == 2000
    assert len(obj) == 15

    # Check that source and object both have the same ids present
    assert sorted(np.unique(list(source.index))) == sorted(np.array(obj.index))

    # Check the we loaded the correct columns.
    for col in [
        parquet_ensemble._time_col,
        parquet_ensemble._flux_col,
        parquet_ensemble._err_col,
        parquet_ensemble._band_col,
        parquet_ensemble._provenance_col,
    ]:
        # Check to make sure the critical quantity labels are bound to real columns
        assert parquet_ensemble._source[col] is not None


@pytest.mark.parametrize(
    "data_fixture",
    [
        "dask_dataframe_ensemble",
        "dask_dataframe_with_object_ensemble",
        "pandas_ensemble",
        "pandas_with_object_ensemble",
        "read_dask_dataframe_ensemble",
        "read_dask_dataframe_with_object_ensemble",
        "read_pandas_ensemble",
        "read_pandas_with_object_ensemble",
    ],
)
def test_dataframe_constructors(data_fixture, request):
    """
    Tests constructing an ensemble from pandas and dask dataframes.
    """
    ens = request.getfixturevalue(data_fixture)

    # Check to make sure the source and object tables were created
    assert ens._source is not None
    assert ens._object is not None

    # Check that the data is not empty.
    obj, source = ens.compute()
    assert len(source) == 1000
    assert len(obj) == 5

    # Check that source and object both have the same ids present
    np.testing.assert_array_equal(np.unique(source.index), np.sort(obj.index))

    # Check the we loaded the correct columns.
    for col in [
        ens._time_col,
        ens._flux_col,
        ens._err_col,
        ens._band_col,
    ]:
        # Check to make sure the critical quantity labels are bound to real columns
        assert ens._source[col] is not None

    # Check that we can compute an analysis function on the ensemble.
    amplitude = ens.batch(calc_stetson_J)
    assert len(amplitude) == 5

<<<<<<< HEAD
@pytest.mark.parametrize(
    "data_fixture",
    [
        "parquet_ensemble",
        "parquet_ensemble_without_client",
    ],
)
def test_update_ensemble(data_fixture, request):
    """
    Tests that the ensemble can be updated with a result frame.
    """
    ens = request.getfixturevalue(data_fixture)

    # Filter the object table and have the ensemble track the updated table.
    updated_obj = ens._object.query("nobs_total > 50")
    assert updated_obj is not ens._object
    assert updated_obj.is_dirty()
    # Update the ensemble and validate that it marks the object table dirty
    assert ens._object.is_dirty() == False
    updated_obj.update_ensemble()
    assert ens._object.is_dirty() == True
    assert updated_obj is ens._object
    
    # Filter the source table and have the ensemble track the updated table.
    updated_src = ens._source.query("psFluxErr > 0.1")
    assert updated_src is not ens._source
    # Update the ensemble and validate that it marks the source table dirty
    assert ens._source.is_dirty() == False
    updated_src.update_ensemble()
    assert ens._source.is_dirty() == True
    assert updated_src is ens._source

    # Compute a result to trigger a table sync
    obj, src = ens.compute()
    assert len(obj) > 0 
    assert len(src) > 0
    assert ens._object.is_dirty() == False
    assert ens._source.is_dirty() == False

    # Create an additional result table for the ensemble to track.
    cnts = ens._source.groupby([ens._id_col, ens._band_col])[ens._time_col].aggregate("count")
    res = (
        cnts.to_frame()
        .reset_index()
        .categorize(columns=[ens._band_col])
        .pivot_table(values=ens._time_col, index=ens._id_col, columns=ens._band_col, aggfunc="sum")
    )

    # Convert the resulting dataframe into an EnsembleFrame and update the Ensemble
    result_frame = EnsembleFrame.from_dask_dataframe(res, ensemble=ens, label="result")
    result_frame.update_ensemble()
    assert ens.select_frame("result") is result_frame

    # Test update_ensemble when a frame is unlinked to its parent ensemble.
    result_frame.ensemble = None
    assert result_frame.update_ensemble() is None 

=======
>>>>>>> 4243b852

def test_available_datasets(dask_client):
    """
    Test that the ensemble is able to successfully read in the list of available TAPE datasets
    """
    ens = Ensemble(client=dask_client)

    datasets = ens.available_datasets()

    assert isinstance(datasets, dict)
    assert len(datasets) > 0  # Find at least one

@pytest.mark.parametrize(
    "data_fixture",
    [
        "parquet_files_and_ensemble_without_client",
    ],
)
def test_frame_tracking(data_fixture, request):
    """
    Tests a workflow of adding and removing the frames tracked by the Ensemble.
    """
    ens, source_file, object_file, colmap = request.getfixturevalue(data_fixture)

    # Since we load the ensemble from a parquet, we expect the Source and Object frames to be populated.
    assert len(ens.frames) == 2
    assert isinstance(ens.select_frame("source"), SourceFrame)
    assert isinstance(ens.select_frame("object"), ObjectFrame)

    # Check that we can select source and object frames
    assert len(ens.frames) == 2
    assert ens.select_frame("source") is ens.source
    assert isinstance(ens.select_frame("source"), SourceFrame)
    assert ens.select_frame("object") is ens.object
    assert isinstance(ens.select_frame("object"), ObjectFrame)

    # Construct some result frames for the Ensemble to track. Underlying data is irrelevant for 
    # this test.
    num_points = 100
    data = TapeFrame({
        "id": [8000 + 2 * i for i in range(num_points)],
        "time": [float(i) for i in range(num_points)],
        "flux": [0.5 * float(i % 4) for i in range(num_points)],
    })
    # Labels to give the EnsembleFrames
    label1, label2, label3 = "frame1", "frame2", "frame3"
    ens_frame1 = EnsembleFrame.from_tapeframe(data, npartitions=1, ensemble=ens, label=label1)
    ens_frame2 = EnsembleFrame.from_tapeframe(data, npartitions=1, ensemble=ens, label=label2)
    ens_frame3 = EnsembleFrame.from_tapeframe(data, npartitions=1, ensemble=ens, label=label3)

    # Validate that new source and object frames can't be added or updated.
    with pytest.raises(ValueError):
        ens.add_frame(ens_frame1, "source")
    with pytest.raises(ValueError):
        ens.add_frame(ens_frame1, "object")

    # Test that we can add and select a new ensemble frame
    assert ens.add_frame(ens_frame1, label1).select_frame(label1) is ens_frame1
    assert len(ens.frames) == 3

    # Validate that we can't add a new frame that uses an exisiting label
    with pytest.raises(ValueError):
        ens.add_frame(ens_frame2, label1)

    # We add two more frames to track
    ens.add_frame(ens_frame2, label2).add_frame(ens_frame3, label3)
    assert ens.select_frame(label2) is ens_frame2
    assert ens.select_frame(label3) is ens_frame3
    assert len(ens.frames) == 5

    # Now we begin dropping frames. First verify that we can't drop object or source.
    with pytest.raises(ValueError):
        ens.drop_frame("source")
    with pytest.raises(ValueError):
        ens.drop_frame("object")

    # And verify that we can't call drop with an unknown label.
    with pytest.raises(KeyError):
        ens.drop_frame("nonsense")

    # Drop an existing frame and that it can no longer be selected.
    ens.drop_frame(label3)
    assert len(ens.frames) == 4
    with pytest.raises(KeyError):
        ens.select_frame(label3)
    
    # Update the ensemble with the dropped frame, and then select the frame
    assert ens.update_frame(ens_frame3).select_frame(label3) is ens_frame3
    assert len(ens.frames) == 5

    # Update the ensemble with an unlabeled frame, verifying a missing label generates an error.
    ens_frame4 = EnsembleFrame.from_tapeframe(data, npartitions=1, ensemble=ens, label=None)
    label4 = "frame4"
    with pytest.raises(ValueError):
        ens.update_frame(ens_frame4)
    ens_frame4.label = label4
    assert ens.update_frame(ens_frame4).select_frame(label4) is ens_frame4
    assert len(ens.frames) == 6

    # Change the label of the 4th ensemble frame to verify update overrides an existing frame
    ens_frame4.label = label3
    assert ens.update_frame(ens_frame4).select_frame(label3) is ens_frame4
    assert len(ens.frames) == 6

def test_from_rrl_dataset(dask_client):
    """
    Test a basic load and analyze workflow from the S82 RR Lyrae Dataset
    """

    ens = Ensemble(client=dask_client)
    ens.from_dataset("s82_rrlyrae")

    # larger dataset, let's just use a subset
    ens.prune(350)

    res = ens.batch(calc_stetson_J)

    assert 377927 in res.index  # find a specific object

    # Check Stetson J results for a specific object
    assert res[377927]["g"] == pytest.approx(9.676014, rel=0.001)
    assert res[377927]["i"] == pytest.approx(14.22723, rel=0.001)
    assert res[377927]["r"] == pytest.approx(6.958200, rel=0.001)
    assert res[377927]["u"] == pytest.approx(9.499280, rel=0.001)
    assert res[377927]["z"] == pytest.approx(14.03794, rel=0.001)


def test_from_qso_dataset(dask_client):
    """
    Test a basic load and analyze workflow from the S82 QSO Dataset
    """

    ens = Ensemble(client=dask_client)
    ens.from_dataset("s82_qso")

    # larger dataset, let's just use a subset
    ens.prune(650)

    res = ens.batch(calc_stetson_J)

    assert 1257836 in res  # find a specific object

    # Check Stetson J results for a specific object
    assert res.loc[1257836]["g"] == pytest.approx(411.19885, rel=0.001)
    assert res.loc[1257836]["i"] == pytest.approx(86.371310, rel=0.001)
    assert res.loc[1257836]["r"] == pytest.approx(133.56796, rel=0.001)
    assert res.loc[1257836]["u"] == pytest.approx(231.93229, rel=0.001)
    assert res.loc[1257836]["z"] == pytest.approx(53.013018, rel=0.001)


def test_read_rrl_dataset(dask_client):
    """
    Test a basic load and analyze workflow from the S82 RR Lyrae Dataset
    """

    ens = tape.read_dataset("s82_rrlyrae", dask_client=dask_client)

    # larger dataset, let's just use a subset
    ens.prune(350)

    res = ens.batch(calc_stetson_J)

    assert 377927 in res.index  # find a specific object

    # Check Stetson J results for a specific object
    assert res[377927]["g"] == pytest.approx(9.676014, rel=0.001)
    assert res[377927]["i"] == pytest.approx(14.22723, rel=0.001)
    assert res[377927]["r"] == pytest.approx(6.958200, rel=0.001)
    assert res[377927]["u"] == pytest.approx(9.499280, rel=0.001)
    assert res[377927]["z"] == pytest.approx(14.03794, rel=0.001)


def test_read_qso_dataset(dask_client):
    """
    Test a basic load and analyze workflow from the S82 QSO Dataset
    """

    ens = tape.read_dataset("s82_qso", dask_client=dask_client)

    # larger dataset, let's just use a subset
    ens.prune(650)

    res = ens.batch(calc_stetson_J)

    assert 1257836 in res  # find a specific object

    # Check Stetson J results for a specific object
    assert res.loc[1257836]["g"] == pytest.approx(411.19885, rel=0.001)
    assert res.loc[1257836]["i"] == pytest.approx(86.371310, rel=0.001)
    assert res.loc[1257836]["r"] == pytest.approx(133.56796, rel=0.001)
    assert res.loc[1257836]["u"] == pytest.approx(231.93229, rel=0.001)
    assert res.loc[1257836]["z"] == pytest.approx(53.013018, rel=0.001)


def test_from_source_dict(dask_client):
    """
    Test that ensemble.from_source_dict() successfully creates data from a dictionary.
    """
    ens = Ensemble(client=dask_client)

    # Create some fake data with two IDs (8001, 8002), two bands ["g", "b"]
    # and a few time steps. Leave out the flux data initially.
    rows = {
        "id": [8001, 8001, 8001, 8001, 8002, 8002, 8002, 8002, 8002],
        "time": [10.1, 10.2, 10.2, 11.1, 11.2, 11.3, 11.4, 15.0, 15.1],
        "band": ["g", "g", "b", "g", "b", "g", "g", "g", "g"],
        "err": [1.0, 2.0, 1.0, 3.0, 2.0, 3.0, 4.0, 5.0, 6.0],
    }

    # We get an error without all of the required rows.
    with pytest.raises(ValueError):
        ens.from_source_dict(rows)

    # Add the last row and build the ensemble.
    rows["flux"] = [1.0, 2.0, 5.0, 3.0, 1.0, 2.0, 3.0, 4.0, 5.0]

    cmap = ColumnMapper(id_col="id", time_col="time", flux_col="flux", err_col="err", band_col="band")
    ens.from_source_dict(rows, column_mapper=cmap)
    (obj_table, src_table) = ens.compute()

    # Check that the loaded source table is correct.
    assert src_table.shape[0] == 9
    for i in range(9):
        assert src_table.iloc[i][ens._flux_col] == rows[ens._flux_col][i]
        assert src_table.iloc[i][ens._time_col] == rows[ens._time_col][i]
        assert src_table.iloc[i][ens._band_col] == rows[ens._band_col][i]
        assert src_table.iloc[i][ens._err_col] == rows[ens._err_col][i]

    # Check that the derived object table is correct.
    assert 8001 in obj_table.index
    assert 8002 in obj_table.index


def test_read_source_dict(dask_client):
    """
    Test that tape.read_source_dict() successfully creates data from a dictionary.
    """
    ens = Ensemble(client=dask_client)

    # Create some fake data with two IDs (8001, 8002), two bands ["g", "b"]
    # and a few time steps. Leave out the flux data initially.
    rows = {
        "id": [8001, 8001, 8001, 8001, 8002, 8002, 8002, 8002, 8002],
        "time": [10.1, 10.2, 10.2, 11.1, 11.2, 11.3, 11.4, 15.0, 15.1],
        "band": ["g", "g", "b", "g", "b", "g", "g", "g", "g"],
        "err": [1.0, 2.0, 1.0, 3.0, 2.0, 3.0, 4.0, 5.0, 6.0],
    }

    # We get an error without all of the required rows.
    with pytest.raises(ValueError):
        tape.read_source_dict(rows)

    # Add the last row and build the ensemble.
    rows["flux"] = [1.0, 2.0, 5.0, 3.0, 1.0, 2.0, 3.0, 4.0, 5.0]

    cmap = ColumnMapper(id_col="id", time_col="time", flux_col="flux", err_col="err", band_col="band")

    ens = tape.read_source_dict(rows, column_mapper=cmap, dask_client=dask_client)

    (obj_table, src_table) = ens.compute()

    # Check that the loaded source table is correct.
    assert src_table.shape[0] == 9
    for i in range(9):
        assert src_table.iloc[i][ens._flux_col] == rows[ens._flux_col][i]
        assert src_table.iloc[i][ens._time_col] == rows[ens._time_col][i]
        assert src_table.iloc[i][ens._band_col] == rows[ens._band_col][i]
        assert src_table.iloc[i][ens._err_col] == rows[ens._err_col][i]

    # Check that the derived object table is correct.
    assert 8001 in obj_table.index
    assert 8002 in obj_table.index


def test_insert(parquet_ensemble):
    num_partitions = parquet_ensemble._source.npartitions
    (old_object, old_source) = parquet_ensemble.compute()
    old_size = old_source.shape[0]

    # Save the column names to shorter strings
    time_col = parquet_ensemble._time_col
    flux_col = parquet_ensemble._flux_col
    err_col = parquet_ensemble._err_col
    band_col = parquet_ensemble._band_col
    prov_col = parquet_ensemble._provenance_col

    # Test an insertion of 5 observations.
    new_inds = [2, 1, 100, 110, 111]
    new_bands = ["g", "r", "sky_blue", "b", "r"]
    new_times = [1.0, 1.1, 1.2, 1.3, 1.4]
    new_fluxes = [2.0, 2.5, 3.0, 3.5, 4.0]
    new_errs = [0.1, 0.05, 0.01, 0.05, 0.01]
    parquet_ensemble.insert_sources(
        new_inds, new_bands, new_times, new_fluxes, new_errs, force_repartition=True
    )

    # Check we did not increase the number of partitions.
    assert parquet_ensemble._source.npartitions == num_partitions

    # Check that all the new data points are in there. The order may be different
    # due to the repartitioning.
    (new_obj, new_source) = parquet_ensemble.compute()
    assert new_source.shape[0] == old_size + 5
    for i in range(5):
        assert new_source.loc[new_inds[i]][time_col] == new_times[i]
        assert new_source.loc[new_inds[i]][flux_col] == new_fluxes[i]
        assert new_source.loc[new_inds[i]][err_col] == new_errs[i]
        assert new_source.loc[new_inds[i]][band_col] == new_bands[i]
        assert new_source.loc[new_inds[i]][prov_col] == "custom"

    # Check that all of the old data is still in there.
    obj_ids = old_source.index.unique()
    for idx in obj_ids:
        assert old_source.loc[idx].shape[0] == new_source.loc[idx].shape[0]

    # Insert a few more observations without repartitioning.
    new_inds2 = [2, 1, 100, 110, 111]
    new_bands2 = ["r", "g", "b", "r", "g"]
    new_times2 = [10.0, 10.1, 10.2, 10.3, 10.4]
    new_fluxes2 = [2.0, 2.5, 3.0, 3.5, 4.0]
    new_errs2 = [0.1, 0.05, 0.01, 0.05, 0.01]
    parquet_ensemble.insert_sources(
        new_inds2, new_bands2, new_times2, new_fluxes2, new_errs2, force_repartition=False
    )

    # Check we *did* increase the number of partitions and the size increased.
    assert parquet_ensemble._source.npartitions != num_partitions
    (new_obj, new_source) = parquet_ensemble.compute()
    assert new_source.shape[0] == old_size + 10


def test_insert_paritioned(dask_client):
    ens = Ensemble(client=dask_client)

    # Create all fake source data with known divisions.
    num_points = 1000
    all_bands = ["r", "g", "b", "i"]
    rows = {
        "id": [8000 + 2 * i for i in range(num_points)],
        "time": [float(i) for i in range(num_points)],
        "flux": [0.5 * float(i) for i in range(num_points)],
        "band": [all_bands[i % 4] for i in range(num_points)],
    }
    cmap = ColumnMapper(
        id_col="id",
        time_col="time",
        flux_col="flux",
        err_col="err",
        band_col="band",
        provenance_col="provenance",
    )
    ens.from_source_dict(rows, column_mapper=cmap, npartitions=4, sort=True)

    # Save the old data for comparison.
    old_data = ens.compute("source")
    old_div = copy.copy(ens._source.divisions)
    old_sizes = [len(ens._source.partitions[i]) for i in range(4)]
    assert old_data.shape[0] == num_points

    # Test an insertion of 5 observations.
    new_inds = [8001, 8003, 8005, 9005, 9007]
    new_bands = ["g", "r", "sky_blue", "b", "r"]
    new_times = [1.0, 1.1, 1.2, 1.3, 1.4]
    new_fluxes = [2.0, 2.5, 3.0, 3.5, 4.0]
    new_errs = [0.1, 0.05, 0.01, 0.05, 0.01]
    ens.insert_sources(new_inds, new_bands, new_times, new_fluxes, new_errs, force_repartition=True)

    # Check we did not increase the number of partitions and the points
    # were placed in the correct partitions.
    assert ens._source.npartitions == 4
    assert ens._source.divisions == old_div
    assert len(ens._source.partitions[0]) == old_sizes[0] + 3
    assert len(ens._source.partitions[1]) == old_sizes[1]
    assert len(ens._source.partitions[2]) == old_sizes[2] + 2
    assert len(ens._source.partitions[3]) == old_sizes[3]

    # Check that all the new data points are in there. The order may be different
    # due to the repartitioning.
    (new_obj, new_source) = ens.compute()
    assert new_source.shape[0] == num_points + 5
    for i in range(5):
        assert new_source.loc[new_inds[i]][ens._time_col] == new_times[i]
        assert new_source.loc[new_inds[i]][ens._flux_col] == new_fluxes[i]
        assert new_source.loc[new_inds[i]][ens._err_col] == new_errs[i]
        assert new_source.loc[new_inds[i]][ens._band_col] == new_bands[i]

    # Insert a bunch of points into the second partition.
    new_inds = [8804, 8804, 8804, 8804, 8804]
    ens.insert_sources(new_inds, new_bands, new_times, new_fluxes, new_errs, force_repartition=True)

    # Check we did not increase the number of partitions and the points
    # were placed in the correct partitions.
    assert ens._source.npartitions == 4
    assert ens._source.divisions == old_div
    assert len(ens._source.partitions[0]) == old_sizes[0] + 3
    assert len(ens._source.partitions[1]) == old_sizes[1] + 5
    assert len(ens._source.partitions[2]) == old_sizes[2] + 2
    assert len(ens._source.partitions[3]) == old_sizes[3]


def test_core_wrappers(parquet_ensemble):
    """
    Test that the core wrapper functions execute without errors
    """
    # Just test if these execute successfully
    parquet_ensemble.client_info()
    parquet_ensemble.info()
    parquet_ensemble.frame_info()
    with pytest.raises(KeyError):
        parquet_ensemble.frame_info(labels=["source", "invalid_label"])
    parquet_ensemble.columns()
    parquet_ensemble.head(n=5)
    parquet_ensemble.tail(n=5)
    parquet_ensemble.compute()


@pytest.mark.parametrize("data_sorted", [True, False])
@pytest.mark.parametrize("npartitions", [1, 2])
def test_check_sorted(dask_client, data_sorted, npartitions):
    # Create some fake data.

    if data_sorted:
        rows = {
            "id": [8001, 8001, 8001, 8001, 8002, 8002, 8002, 8002, 8002],
            "time": [10.1, 10.2, 10.2, 11.1, 11.2, 11.3, 11.4, 15.0, 15.1],
            "band": ["g", "g", "b", "g", "b", "g", "g", "g", "g"],
            "err": [1.0, 2.0, 1.0, 3.0, 2.0, 3.0, 4.0, 5.0, 6.0],
            "flux": [1.0, 2.0, 5.0, 3.0, 1.0, 2.0, 3.0, 4.0, 5.0],
        }
    else:
        rows = {
            "id": [8002, 8002, 8002, 8002, 8002, 8001, 8001, 8002, 8002],
            "time": [10.1, 10.2, 10.2, 11.1, 11.2, 11.3, 11.4, 15.0, 15.1],
            "band": ["g", "g", "b", "g", "b", "g", "g", "g", "g"],
            "err": [1.0, 2.0, 1.0, 3.0, 2.0, 3.0, 4.0, 5.0, 6.0],
            "flux": [1.0, 2.0, 5.0, 3.0, 1.0, 2.0, 3.0, 4.0, 5.0],
        }
    cmap = ColumnMapper(id_col="id", time_col="time", flux_col="flux", err_col="err", band_col="band")
    ens = Ensemble(client=dask_client)
    ens.from_source_dict(rows, column_mapper=cmap, sort=False, npartitions=npartitions)

    assert ens.check_sorted("source") == data_sorted


@pytest.mark.parametrize("data_cohesion", [True, False])
def test_check_lightcurve_cohesion(dask_client, data_cohesion):
    # Create some fake data.

    if data_cohesion:
        rows = {
            "id": [8001, 8001, 8001, 8001, 8001, 8002, 8002, 8002, 8002],
            "time": [10.1, 10.2, 10.2, 11.1, 11.2, 11.3, 11.4, 15.0, 15.1],
            "band": ["g", "g", "b", "g", "b", "g", "g", "g", "g"],
            "err": [1.0, 2.0, 1.0, 3.0, 2.0, 3.0, 4.0, 5.0, 6.0],
            "flux": [1.0, 2.0, 5.0, 3.0, 1.0, 2.0, 3.0, 4.0, 5.0],
        }
    else:
        rows = {
            "id": [8001, 8001, 8001, 8001, 8002, 8002, 8002, 8002, 8001],
            "time": [10.1, 10.2, 10.2, 11.1, 11.2, 11.3, 11.4, 15.0, 15.1],
            "band": ["g", "g", "b", "g", "b", "g", "g", "g", "g"],
            "err": [1.0, 2.0, 1.0, 3.0, 2.0, 3.0, 4.0, 5.0, 6.0],
            "flux": [1.0, 2.0, 5.0, 3.0, 1.0, 2.0, 3.0, 4.0, 5.0],
        }
    cmap = ColumnMapper(id_col="id", time_col="time", flux_col="flux", err_col="err", band_col="band")
    ens = Ensemble(client=dask_client)
    ens.from_source_dict(rows, column_mapper=cmap, sort=False, npartitions=2)

    assert ens.check_lightcurve_cohesion() == data_cohesion


def test_persist(dask_client):
    # Create some fake data.
    rows = {
        "id": [8001, 8001, 8001, 8001, 8002, 8002, 8002, 8002, 8002],
        "time": [10.1, 10.2, 10.2, 11.1, 11.2, 11.3, 11.4, 15.0, 15.1],
        "band": ["g", "g", "b", "g", "b", "g", "g", "g", "g"],
        "err": [1.0, 2.0, 1.0, 3.0, 2.0, 3.0, 4.0, 5.0, 6.0],
        "flux": [1.0, 2.0, 5.0, 3.0, 1.0, 2.0, 3.0, 4.0, 5.0],
    }
    cmap = ColumnMapper(id_col="id", time_col="time", flux_col="flux", err_col="err", band_col="band")
    ens = Ensemble(client=dask_client)
    ens.from_source_dict(rows, column_mapper=cmap)

    # Perform an operation that will build out the task graph.
    ens.query("flux <= 1.5", table="source")

    # Compute the task graph size before and after the persist.
    old_graph_size = len(ens._source.dask)
    ens.persist()
    new_graph_size = len(ens._source.dask)
    assert new_graph_size < old_graph_size


def test_update_column_map(dask_client):
    """
    Test that we can update the column maps in an Ensemble.
    """
    ens = Ensemble(client=dask_client)

    # Create some fake data with two IDs (8001, 8002), two bands ["g", "b"]
    # and a few time steps. Leave out the flux data initially.
    rows = {
        "id": [8001, 8001, 8001, 8001, 8002, 8002, 8002, 8002, 8002],
        "time": [10.1, 10.2, 10.2, 11.1, 11.2, 11.3, 11.4, 15.0, 15.1],
        "band": ["g", "g", "b", "g", "b", "g", "g", "g", "g"],
        "err": [1.0, 2.0, 1.0, 3.0, 2.0, 3.0, 4.0, 5.0, 6.0],
        "flux": [1.0, 2.0, 5.0, 3.0, 1.0, 2.0, 3.0, 4.0, 5.0],
        "f2": [2.0, 1.0, 3.0, 5.0, 2.0, 1.0, 5.0, 4.0, 3.0],
        "p": [1, 1, 1, 2, 2, 2, 0, 0, 0],
    }
    cmap = ColumnMapper(id_col="id", time_col="time", flux_col="flux", err_col="err", band_col="band")
    ens.from_source_dict(rows, column_mapper=cmap)

    # Check that we can retrieve the correct column map.
    cmap_1 = ens.make_column_map()
    assert cmap_1.map["id_col"] == "id"
    assert cmap_1.map["time_col"] == "time"
    assert cmap_1.map["flux_col"] == "flux"
    assert cmap_1.map["err_col"] == "err"
    assert cmap_1.map["band_col"] == "band"
    assert cmap_1.map["provenance_col"] is None

    # Update the column map.
    ens.update_column_mapping(flux_col="f2", provenance_col="p")

    # Check that the flux and provenance columns have been updates.
    assert ens._flux_col == "f2"
    assert ens._provenance_col == "p"

    # Check that we retrieve the updated column map.
    cmap_2 = ens.make_column_map()
    assert cmap_2.map["id_col"] == "id"
    assert cmap_2.map["time_col"] == "time"
    assert cmap_2.map["flux_col"] == "f2"
    assert cmap_2.map["err_col"] == "err"
    assert cmap_2.map["band_col"] == "band"
    assert cmap_2.map["provenance_col"] == "p"


def test_sync_tables(parquet_ensemble):
    """
    Test that _sync_tables works as expected
    """

    assert len(parquet_ensemble.compute("object")) == 15
    assert len(parquet_ensemble.compute("source")) == 2000

    parquet_ensemble.prune(50, col_name="nobs_r").prune(50, col_name="nobs_g")
    assert parquet_ensemble._object.is_dirty()  # Prune should set the object dirty flag

    # Replace the maximum flux value with a NaN so that we will have a row to drop.
    max_flux = max(parquet_ensemble._source[parquet_ensemble._flux_col])
    parquet_ensemble._source[parquet_ensemble._flux_col] = parquet_ensemble._source[
        parquet_ensemble._flux_col].apply(
            lambda x: np.nan if x == max_flux else x, meta=pd.Series(dtype=float)
    )
    parquet_ensemble.dropna(table="source")
    assert parquet_ensemble._source.is_dirty()  # Dropna should set the source dirty flag

    # Drop a whole object to test that the object is dropped in the object table
    parquet_ensemble.query(f"{parquet_ensemble._id_col} != 88472935274829959", table="source")

    # Drop a whole object to test that the object is dropped in the object table
    parquet_ensemble.query(f"{parquet_ensemble._id_col} != 88472935274829959", table="source")

    parquet_ensemble._sync_tables()

    # both tables should have the expected number of rows after a sync
    assert len(parquet_ensemble.compute("object")) == 4
    assert len(parquet_ensemble.compute("source")) == 1063

    # dirty flags should be unset after sync
    assert not parquet_ensemble._object.is_dirty()
    assert not parquet_ensemble._source.is_dirty()


def test_lazy_sync_tables(parquet_ensemble):
    """
    Test that _lazy_sync_tables works as expected
    """
    assert len(parquet_ensemble.compute("object")) == 15
    assert len(parquet_ensemble.compute("source")) == 2000

    # Modify only the object table.
    parquet_ensemble.prune(50, col_name="nobs_r").prune(50, col_name="nobs_g")
    assert parquet_ensemble._object.is_dirty()
    assert not parquet_ensemble._source.is_dirty()

    # For a lazy sync on the object table, nothing should change, because
    # it is already dirty.
    parquet_ensemble._lazy_sync_tables(table="object")
    assert parquet_ensemble._object.is_dirty()
    assert not parquet_ensemble._source.is_dirty()

    # For a lazy sync on the source table, the source table should be updated.
    parquet_ensemble._lazy_sync_tables(table="source")
    assert not parquet_ensemble._object.is_dirty()
    assert not parquet_ensemble._source.is_dirty()

    # Modify only the source table.    
    # Replace the maximum flux value with a NaN so that we will have a row to drop.
    max_flux = max(parquet_ensemble._source[parquet_ensemble._flux_col])
    parquet_ensemble._source[parquet_ensemble._flux_col] = parquet_ensemble._source[
        parquet_ensemble._flux_col].apply(
            lambda x: np.nan if x == max_flux else x, meta=pd.Series(dtype=float)
    )
    parquet_ensemble.dropna(table="source")
    assert not parquet_ensemble._object.is_dirty()
    assert parquet_ensemble._source.is_dirty()

    # For a lazy sync on the source table, nothing should change, because
    # it is already dirty.
    parquet_ensemble._lazy_sync_tables(table="source")
    assert not parquet_ensemble._object.is_dirty()
    assert parquet_ensemble._source.is_dirty()

    # For a lazy sync on the source, the object table should be updated.
    parquet_ensemble._lazy_sync_tables(table="object")
    assert not parquet_ensemble._object.is_dirty()
    assert not parquet_ensemble._source.is_dirty()


def test_temporary_cols(parquet_ensemble):
    """
    Test that temporary columns are tracked and dropped as expected.
    """

    ens = parquet_ensemble
    ens.update_frame(ens._object.drop(columns=["nobs_r", "nobs_g", "nobs_total"]))

    # Make sure temp lists are available but empty
    assert not len(ens._source_temp)
    assert not len(ens._object_temp)

    ens.calc_nobs(temporary=True)  # Generates "nobs_total"

    # nobs_total should be a temporary column
    assert "nobs_total" in ens._object_temp
    assert "nobs_total" in ens._object.columns

    ens.assign(nobs2=lambda x: x["nobs_total"] * 2, table="object", temporary=True)

    # nobs2 should be a temporary column
    assert "nobs2" in ens._object_temp
    assert "nobs2" in ens._object.columns

    # drop NaNs from source, source should be dirty now
    ens.dropna(how="any", table="source")

    assert ens._source.is_dirty()

    # try a sync
    ens._sync_tables()

    # nobs_total should be removed from object
    assert "nobs_total" not in ens._object_temp
    assert "nobs_total" not in ens._object.columns

    # nobs2 should be removed from object
    assert "nobs2" not in ens._object_temp
    assert "nobs2" not in ens._object.columns

    # add a source column that we manually set as dirty, don't have a function
    # that adds temporary source columns at the moment
    ens.assign(f2=lambda x: x[ens._flux_col] ** 2, table="source", temporary=True)

    # prune object, object should be dirty
    ens.prune(threshold=10)

    assert ens._object_dirty

    # try a sync
    ens._sync_tables()

    # f2 should be removed from source
    assert "f2" not in ens._source_temp
    assert "f2" not in ens._source.columns


def test_temporary_cols(parquet_ensemble):
    """
    Test that temporary columns are tracked and dropped as expected.
    """

    ens = parquet_ensemble
    ens._object = ens._object.drop(columns=["nobs_r", "nobs_g", "nobs_total"])

    # Make sure temp lists are available but empty
    assert not len(ens._source_temp)
    assert not len(ens._object_temp)

    ens.calc_nobs(temporary=True)  # Generates "nobs_total"

    # nobs_total should be a temporary column
    assert "nobs_total" in ens._object_temp
    assert "nobs_total" in ens._object.columns

    ens.assign(nobs2=lambda x: x["nobs_total"] * 2, table="object", temporary=True)

    # nobs2 should be a temporary column
    assert "nobs2" in ens._object_temp
    assert "nobs2" in ens._object.columns

    # Replace the maximum flux value with a NaN so that we will have a row to drop.
    max_flux = max(parquet_ensemble._source[parquet_ensemble._flux_col])
    parquet_ensemble._source[parquet_ensemble._flux_col] = parquet_ensemble._source[
        parquet_ensemble._flux_col].apply(
            lambda x: np.nan if x == max_flux else x, meta=pd.Series(dtype=float)
    )

    # drop NaNs from source, source should be dirty now
    ens.dropna(how="any", table="source")

    assert ens._source.is_dirty()

    # try a sync
    ens._sync_tables()

    # nobs_total should be removed from object
    assert "nobs_total" not in ens._object_temp
    assert "nobs_total" not in ens._object.columns

    # nobs2 should be removed from object
    assert "nobs2" not in ens._object_temp
    assert "nobs2" not in ens._object.columns

    # add a source column that we manually set as dirty, don't have a function
    # that adds temporary source columns at the moment
    ens.assign(f2=lambda x: x[ens._flux_col] ** 2, table="source", temporary=True)

    # prune object, object should be dirty
    ens.prune(threshold=10)

    assert ens._object.is_dirty()

    # try a sync
    ens._sync_tables()

    # f2 should be removed from source
    assert "f2" not in ens._source_temp
    assert "f2" not in ens._source.columns


def test_temporary_cols(parquet_ensemble):
    """
    Test that temporary columns are tracked and dropped as expected.
    """

    ens = parquet_ensemble
    ens._object = ens._object.drop(columns=["nobs_r", "nobs_g", "nobs_total"])

    # Make sure temp lists are available but empty
    assert not len(ens._source_temp)
    assert not len(ens._object_temp)

    ens.calc_nobs(temporary=True)  # Generates "nobs_total"

    # nobs_total should be a temporary column
    assert "nobs_total" in ens._object_temp
    assert "nobs_total" in ens._object.columns

    ens.assign(nobs2=lambda x: x["nobs_total"] * 2, table="object", temporary=True)

    # nobs2 should be a temporary column
    assert "nobs2" in ens._object_temp
    assert "nobs2" in ens._object.columns

    # drop NaNs from source, source should be dirty now
    ens.dropna(how="any", table="source")

    assert ens._source_dirty

    # try a sync
    ens._sync_tables()

    # nobs_total should be removed from object
    assert "nobs_total" not in ens._object_temp
    assert "nobs_total" not in ens._object.columns

    # nobs2 should be removed from object
    assert "nobs2" not in ens._object_temp
    assert "nobs2" not in ens._object.columns

    # add a source column that we manually set as dirty, don't have a function
    # that adds temporary source columns at the moment
    ens.assign(f2=lambda x: x[ens._flux_col] ** 2, table="source", temporary=True)

    # prune object, object should be dirty
    ens.prune(threshold=10)

    assert ens._object_dirty

    # try a sync
    ens._sync_tables()

    # f2 should be removed from source
    assert "f2" not in ens._source_temp
    assert "f2" not in ens._source.columns


def test_dropna(parquet_ensemble):
    # Try passing in an unrecognized 'table' parameter and verify an exception is thrown
    with pytest.raises(ValueError):
        parquet_ensemble.dropna(table="banana")

    # First test dropping na from the 'source' table
    #
    source_pdf = parquet_ensemble._source.compute()
    source_length = len(source_pdf.index)

    # Try dropping NaNs from source and confirm nothing is dropped (there are no NaNs).
    parquet_ensemble.dropna(table="source")
    assert len(parquet_ensemble._source.compute().index) == source_length

    # Get a valid ID to use and count its occurrences.
    valid_source_id = source_pdf.index.values[1]
    occurrences_source = len(source_pdf.loc[valid_source_id].values)

    # Set the psFlux values for one source to NaN so we can drop it.
    # We do this on the instantiated source (pdf) and convert it back into a
    # SourceFrame.
    source_pdf.loc[valid_source_id, parquet_ensemble._flux_col] = pd.NA
    parquet_ensemble.update_frame(SourceFrame.from_tapeframe(TapeSourceFrame(source_pdf), label="source", npartitions=1))

    # Try dropping NaNs from source and confirm that we did.
    parquet_ensemble.dropna(table="source")
    assert len(parquet_ensemble._source.compute().index) == source_length - occurrences_source

    # Sync the table and check that the number of objects decreased.
    # parquet_ensemble._sync_tables()

    # Now test dropping na from 'object' table
    object_pdf = parquet_ensemble._object.compute()
    object_length = len(object_pdf.index)

    # Try dropping NaNs from object and confirm nothing is dropped (there are no NaNs).
    parquet_ensemble.dropna(table="object")
    assert len(parquet_ensemble._object.compute().index) == object_length

    # get a valid object id and set at least two occurences of that id in the object table
    valid_object_id = object_pdf.index.values[1]
    object_pdf.index.values[0] = valid_object_id
    occurrences_object = len(object_pdf.loc[valid_object_id].values)

    # Set the nobs_g values for one object to NaN so we can drop it.
    # We do this on the instantiated object (pdf) and convert it back into a
    # ObjectFrame.
    object_pdf.loc[valid_object_id, parquet_ensemble._object.columns[0]] = pd.NA
    parquet_ensemble.update_frame(ObjectFrame.from_tapeframe(TapeObjectFrame(object_pdf), label="object", npartitions=1))

    # Try dropping NaNs from object and confirm that we did.
    parquet_ensemble.dropna(table="object")
    assert len(parquet_ensemble._object.compute().index) == object_length - occurrences_object

    new_objects_pdf = parquet_ensemble._object.compute()
    assert len(new_objects_pdf.index) == len(object_pdf.index) - occurrences_object

    # Assert the filtered ID is no longer in the objects.
    assert valid_source_id not in new_objects_pdf.index.values

    # Check that none of the other counts have changed.
    for i in new_objects_pdf.index.values:
        for c in new_objects_pdf.columns.values:
            assert new_objects_pdf.loc[i, c] == object_pdf.loc[i, c]


def test_keep_zeros(parquet_ensemble):
    """Test that we can sync the tables and keep objects with zero sources."""
    parquet_ensemble.keep_empty_objects = True

    prev_npartitions = parquet_ensemble._object.npartitions
    old_objects_pdf = parquet_ensemble._object.compute()
    pdf = parquet_ensemble._source.compute()

    # Set the psFlux values for one object to NaN so we can drop it.
    # We do this on the instantiated object (pdf) and convert it back into a
    # Dask DataFrame.
    valid_id = pdf.index.values[1]
    pdf.loc[valid_id, parquet_ensemble._flux_col] = pd.NA
    parquet_ensemble._source = dd.from_pandas(pdf, npartitions=1)
    parquet_ensemble.update_frame(SourceFrame.from_tapeframe(TapeSourceFrame(pdf), npartitions=1, label="source"))

    # Sync the table and check that the number of objects decreased.
    parquet_ensemble.dropna(table="source")
    parquet_ensemble._sync_tables()

    # Check that objects are preserved after sync
    new_objects_pdf = parquet_ensemble._object.compute()
    assert len(new_objects_pdf.index) == len(old_objects_pdf.index)
    assert parquet_ensemble._object.npartitions == prev_npartitions


@pytest.mark.parametrize("by_band", [True, False])
@pytest.mark.parametrize("know_divisions", [True, False])
def test_calc_nobs(parquet_ensemble, by_band, know_divisions):
    ens = parquet_ensemble
    ens._object = ens._object.drop(["nobs_g", "nobs_r", "nobs_total"], axis=1)

    if know_divisions:
        ens._object = ens._object.reset_index().set_index(ens._id_col)
        assert ens._object.known_divisions

    ens.calc_nobs(by_band)

    lc = ens._object.loc[88472935274829959].compute()

    if by_band:
        assert np.all([col in ens._object.columns for col in ["nobs_g", "nobs_r"]])
        assert lc["nobs_g"].values[0] == 98
        assert lc["nobs_r"].values[0] == 401

    assert "nobs_total" in ens._object.columns
    assert lc["nobs_total"].values[0] == 499


def test_prune(parquet_ensemble):
    """
    Test that ensemble.prune() appropriately filters the dataframe
    """
    threshold = 10
    parquet_ensemble.prune(threshold)

    assert not np.any(parquet_ensemble._object["nobs_total"].values < threshold)


def test_query(dask_client):
    ens = Ensemble(client=dask_client)

    num_points = 1000
    all_bands = ["r", "g", "b", "i"]
    rows = {
        "id": [8000 + 2 * i for i in range(num_points)],
        "time": [float(i) for i in range(num_points)],
        "flux": [float(i % 4) for i in range(num_points)],
        "band": [all_bands[i % 4] for i in range(num_points)],
    }
    cmap = ColumnMapper(id_col="id", time_col="time", flux_col="flux", err_col="err", band_col="band")
    ens.from_source_dict(rows, column_mapper=cmap, npartitions=2)

    # Filter the data set to low flux sources only.
    ens.query("flux <= 1.5", table="source")

    # Check that all of the filtered rows are value.
    (new_obj, new_source) = ens.compute()
    assert new_source.shape[0] == 500
    for i in range(500):
        assert new_source.iloc[i][ens._flux_col] <= 1.5


def test_filter_from_series(dask_client):
    ens = Ensemble(client=dask_client)

    num_points = 1000
    all_bands = ["r", "g", "b", "i"]
    rows = {
        "id": [8000 + 2 * i for i in range(num_points)],
        "time": [float(i) for i in range(num_points)],
        "flux": [0.5 * float(i % 4) for i in range(num_points)],
        "band": [all_bands[i % 4] for i in range(num_points)],
    }
    cmap = ColumnMapper(id_col="id", time_col="time", flux_col="flux", err_col="err", band_col="band")
    ens.from_source_dict(rows, column_mapper=cmap, npartitions=2)

    # Filter the data set to low flux sources only.
    keep_series = ens._source[ens._time_col] >= 250.0
    ens.filter_from_series(keep_series, table="source")

    # Check that all of the filtered rows are value.
    (new_obj, new_source) = ens.compute()
    assert new_source.shape[0] == 750
    for i in range(750):
        assert new_source.iloc[i][ens._time_col] >= 250.0


def test_select(dask_client):
    ens = Ensemble(client=dask_client)

    num_points = 1000
    all_bands = ["r", "g", "b", "i"]
    rows = {
        "id": [8000 + (i % 5) for i in range(num_points)],
        "time": [float(i) for i in range(num_points)],
        "flux": [float(i % 4) for i in range(num_points)],
        "band": [all_bands[i % 4] for i in range(num_points)],
        "count": [i for i in range(num_points)],
        "something_else": [None for _ in range(num_points)],
    }
    cmap = ColumnMapper(id_col="id", time_col="time", flux_col="flux", err_col="err", band_col="band")
    ens.from_source_dict(rows, column_mapper=cmap, npartitions=2)
    assert len(ens._source.columns) == 5
    assert "time" in ens._source.columns
    assert "flux" in ens._source.columns
    assert "band" in ens._source.columns
    assert "count" in ens._source.columns
    assert "something_else" in ens._source.columns

    # Select on just time and flux
    ens.select(["time", "flux"], table="source")

    assert len(ens._source.columns) == 2
    assert "time" in ens._source.columns
    assert "flux" in ens._source.columns
    assert "band" not in ens._source.columns
    assert "count" not in ens._source.columns
    assert "something_else" not in ens._source.columns


def test_assign(dask_client):
    ens = Ensemble(client=dask_client)

    num_points = 1000
    all_bands = ["r", "g", "b", "i"]
    rows = {
        "id": [8000 + (i % 10) for i in range(num_points)],
        "time": [float(i) for i in range(num_points)],
        "flux": [float(i % 4) for i in range(num_points)],
        "band": [all_bands[i % 4] for i in range(num_points)],
        "err": [0.1 * float((i + 2) % 5) for i in range(num_points)],
    }
    cmap = ColumnMapper(id_col="id", time_col="time", flux_col="flux", err_col="err", band_col="band")
    ens.from_source_dict(rows, column_mapper=cmap, npartitions=1)
    assert len(ens._source.columns) == 4
    assert "lower_bnd" not in ens._source.columns

    # Insert a new column for the "lower bound" computation.
    ens.assign(table="source", lower_bnd=lambda x: x["flux"] - 2.0 * x["err"])
    assert len(ens._source.columns) == 5
    assert "lower_bnd" in ens._source.columns

    # Check the values in the new column.
    new_source = ens.compute(table="source")
    assert new_source.shape[0] == 1000
    for i in range(1000):
        expected = new_source.iloc[i]["flux"] - 2.0 * new_source.iloc[i]["err"]
        assert new_source.iloc[i]["lower_bnd"] == expected

    # Create a series directly from the table.
    res_col = ens._source["band"] + "2"
    ens.assign(table="source", band2=res_col)
    assert len(ens._source.columns) == 6
    assert "band2" in ens._source.columns

    # Check the values in the new column.
    new_source = ens.compute(table="source")
    for i in range(1000):
        assert new_source.iloc[i]["band2"] == new_source.iloc[i]["band"] + "2"


@pytest.mark.parametrize("drop_inputs", [True, False])
def test_coalesce(dask_client, drop_inputs):
    ens = Ensemble(client=dask_client)

    # Generate some data that needs to be coalesced

    source_dict = {
        "id": [0, 0, 0, 0, 0],
        "time": [1, 2, 3, 4, 5],
        "flux1": [5, np.nan, np.nan, 10, np.nan],
        "flux2": [np.nan, 3, np.nan, np.nan, 7],
        "flux3": [np.nan, np.nan, 4, np.nan, np.nan],
        "error": [1, 1, 1, 1, 1],
        "band": ["g", "g", "g", "g", "g"],
    }

    # map flux_col to one of the flux columns at the start
    col_map = ColumnMapper(id_col="id", time_col="time", flux_col="flux1", err_col="error", band_col="band")
    ens.from_source_dict(source_dict, column_mapper=col_map)

    ens.coalesce(["flux1", "flux2", "flux3"], "flux", table="source", drop_inputs=drop_inputs)

    # Coalesce should return this exact flux array
    assert list(ens._source["flux"].values.compute()) == [5.0, 3.0, 4.0, 10.0, 7.0]

    if drop_inputs:
        # The column mapping should be updated
        assert ens.make_column_map().map["flux_col"] == "flux"

        # The columns to drop should be dropped
        for col in ["flux1", "flux2", "flux3"]:
            assert col not in ens._source.columns

        # Test for the drop warning
        with pytest.warns(UserWarning):
            ens.coalesce(["time", "flux"], "bad_col", table="source", drop_inputs=drop_inputs)

    else:
        # The input columns should still be present
        for col in ["flux1", "flux2", "flux3"]:
            assert col in ens._source.columns


@pytest.mark.parametrize("zero_point", [("zp_mag", "zp_flux"), (25.0, 10**10)])
@pytest.mark.parametrize("zp_form", ["flux", "mag", "magnitude", "lincc"])
@pytest.mark.parametrize("out_col_name", [None, "mag"])
def test_convert_flux_to_mag(dask_client, zero_point, zp_form, out_col_name):
    ens = Ensemble(client=dask_client)

    source_dict = {
        "id": [0, 0, 0, 0, 0],
        "time": [1, 2, 3, 4, 5],
        "flux": [30.5, 70, 80.6, 30.2, 60.3],
        "zp_mag": [25.0, 25.0, 25.0, 25.0, 25.0],
        "zp_flux": [10**10, 10**10, 10**10, 10**10, 10**10],
        "error": [10, 10, 10, 10, 10],
        "band": ["g", "g", "g", "g", "g"],
    }

    if out_col_name is None:
        output_column = "flux_mag"
    else:
        output_column = out_col_name

    # map flux_col to one of the flux columns at the start
    col_map = ColumnMapper(id_col="id", time_col="time", flux_col="flux", err_col="error", band_col="band")
    ens.from_source_dict(source_dict, column_mapper=col_map)

    if zp_form == "flux":
        ens.convert_flux_to_mag(zero_point[1], zp_form, out_col_name)

        res_mag = ens._source.compute()[output_column].to_list()[0]
        assert pytest.approx(res_mag, 0.001) == 21.28925

        res_err = ens._source.compute()[output_column + "_err"].to_list()[0]
        assert pytest.approx(res_err, 0.001) == 0.355979

    elif zp_form == "mag" or zp_form == "magnitude":
        ens.convert_flux_to_mag(zero_point[0], zp_form, out_col_name)

        res_mag = ens._source.compute()[output_column].to_list()[0]
        assert pytest.approx(res_mag, 0.001) == 21.28925

        res_err = ens._source.compute()[output_column + "_err"].to_list()[0]
        assert pytest.approx(res_err, 0.001) == 0.355979

    else:
        with pytest.raises(ValueError):
            ens.convert_flux_to_mag(zero_point[0], zp_form, "mag")


def test_find_day_gap_offset(dask_client):
    ens = Ensemble(client=dask_client)

    # Create some fake data with two IDs (8001, 8002), two bands ["g", "b"]
    # and a few time steps.
    rows = {
        "id": [8001, 8001, 8001, 8001, 8002, 8002, 8002, 8002, 8002],
        "time": [10.1, 10.2, 10.2, 11.1, 11.2, 10.9, 11.1, 15.0, 15.1],
        "flux": [1.0, 2.0, 5.0, 3.0, 1.0, 2.0, 3.0, 4.0, 5.0],
        "band": ["g", "g", "b", "g", "b", "g", "g", "g", "g"],
        "err": [1.0, 2.0, 1.0, 3.0, 2.0, 3.0, 4.0, 5.0, 6.0],
    }

    cmap = ColumnMapper(id_col="id", time_col="time", flux_col="flux", err_col="err", band_col="band")
    ens.from_source_dict(rows, column_mapper=cmap)
    gap_time = ens.find_day_gap_offset()
    assert abs(gap_time - 13.0 / 24.0) < 1e-6

    # Create fake observations covering all times
    rows = {
        "id": [8001] * 100,
        "time": [24.0 * (float(i) / 100.0) for i in range(100)],
        "flux": [1.0] * 100,
        "band": ["g"] * 100,
    }

    cmap = ColumnMapper(id_col="id", time_col="time", flux_col="flux", err_col="err", band_col="band")
    ens.from_source_dict(rows, column_mapper=cmap)
    assert ens.find_day_gap_offset() == -1


def test_bin_sources_day(dask_client):
    ens = Ensemble(client=dask_client)

    # Create some fake data with two IDs (8001, 8002), two bands ["g", "b"]
    # and a few time steps.
    rows = {
        "id": [8001, 8001, 8001, 8001, 8002, 8002, 8002, 8002, 8002],
        "time": [10.1, 10.2, 10.2, 11.1, 11.2, 10.9, 11.1, 15.0, 15.1],
        "flux": [1.0, 2.0, 5.0, 3.0, 1.0, 2.0, 3.0, 4.0, 5.0],
        "band": ["g", "g", "b", "g", "b", "g", "g", "g", "g"],
        "err": [1.0, 2.0, 1.0, 3.0, 2.0, 3.0, 4.0, 5.0, 6.0],
    }

    cmap = ColumnMapper(id_col="id", time_col="time", flux_col="flux", err_col="err", band_col="band")
    ens.from_source_dict(rows, column_mapper=cmap)

    # Check that the source table has 9 rows.
    old_source = ens.compute("source")
    assert old_source.shape[0] == 9

    # Bin the sources and check that we now have 6 rows.
    # This should throw a warning because we are overwriting the aggregation
    # for the time column.
    with pytest.warns():
        ens.bin_sources(
            time_window=1.0,
            offset=0.5,
            custom_aggr={ens._time_col: "min"},
            count_col="aggregated_bin_count",
        )
    new_source = ens.compute("source")
    assert new_source.shape[0] == 6
    assert new_source.shape[1] == 5

    # Check the results.
    list_to_check = [(8001, 0), (8001, 1), (8001, 2), (8002, 0), (8002, 1), (8002, 2)]
    expected_flux = [1.5, 5.0, 3.0, 1.0, 2.5, 4.5]
    expected_time = [10.1, 10.2, 11.1, 11.2, 10.9, 15.0]
    expected_band = ["g", "b", "g", "b", "g", "g"]
    expected_error = [1.118033988749895, 1.0, 3.0, 2.0, 2.5, 3.905124837953327]
    expected_count = [2, 1, 1, 1, 2, 2]

    for i in range(6):
        res = new_source.loc[list_to_check[i][0]].iloc[list_to_check[i][1]]
        assert abs(res[ens._flux_col] - expected_flux[i]) < 1e-6
        assert abs(res[ens._time_col] - expected_time[i]) < 1e-6
        assert abs(res[ens._err_col] - expected_error[i]) < 1e-6
        assert res[ens._band_col] == expected_band[i]
        assert res[ens._bin_count_col] == expected_count[i]


def test_bin_sources_two_days(dask_client):
    ens = Ensemble(client=dask_client)

    # Create some fake data with two IDs (8001, 8002), two bands ["g", "b"]
    # and a few time steps.
    rows = {
        "id": [8001, 8001, 8001, 8001, 8002, 8002, 8002, 8002, 8002, 8002],
        "time": [10.1, 10.2, 10.2, 11.1, 11.2, 10.9, 11.1, 15.0, 15.1, 14.0],
        "flux": [1.0, 2.0, 5.0, 3.0, 1.0, 2.0, 3.0, 4.0, 5.0, 5.0],
        "band": ["g", "g", "b", "g", "b", "g", "g", "g", "g", "g"],
        "err": [1.0, 2.0, 1.0, 3.0, 2.0, 3.0, 4.0, 5.0, 6.0, 5.0],
    }

    cmap = ColumnMapper(id_col="id", time_col="time", flux_col="flux", err_col="err", band_col="band")
    ens.from_source_dict(rows, column_mapper=cmap)

    # Check that the source table has 10 rows.
    old_source = ens.compute("source")
    assert old_source.shape[0] == 10

    # Bin the sources and check that we now have 5 rows.
    # This should throw a warning because we are overwriting the aggregation
    # for the time column.
    ens.bin_sources(time_window=2.0, offset=0.5)
    new_source = ens.compute("source")
    assert new_source.shape[0] == 5

    # Check the results.
    list_to_check = [(8001, 0), (8001, 1), (8002, 0), (8002, 1), (8002, 2)]
    expected_flux = [2.0, 5.0, 1.0, 2.5, 4.666666]
    expected_time = [10.46666, 10.2, 11.2, 11.0, 14.70]
    expected_band = ["g", "b", "b", "g", "g"]

    for i in range(5):
        res = new_source.loc[list_to_check[i][0]].iloc[list_to_check[i][1]]
        assert abs(res[ens._flux_col] - expected_flux[i]) < 1e-3
        assert abs(res[ens._time_col] - expected_time[i]) < 1e-3
        assert res[ens._band_col] == expected_band[i]


@pytest.mark.parametrize(
    "data_fixture",
    [
        "parquet_ensemble",
        "parquet_ensemble_without_client",
    ],
)
@pytest.mark.parametrize("use_map", [True, False])
@pytest.mark.parametrize("on", [None, ["ps1_objid", "filterName"], ["nobs_total", "ps1_objid"]])
def test_batch(data_fixture, request, use_map, on):
    """
    Test that ensemble.batch() returns the correct values of the first result
    """

    parquet_ensemble = request.getfixturevalue(data_fixture)

    result = (
        parquet_ensemble.prune(10)
        .dropna(table="source")
        .batch(calc_stetson_J, use_map=use_map, on=on, band_to_calc=None)
    )

    if on is None:
        assert pytest.approx(result.values[0]["g"], 0.001) == -0.04174282
        assert pytest.approx(result.values[0]["r"], 0.001) == 0.6075282
    elif on is ["ps1_objid", "filterName"]:  # In case where we group on id and band, the structure changes
        assert pytest.approx(result.values[1]["r"], 0.001) == 0.6075282
        assert pytest.approx(result.values[0]["g"], 0.001) == -0.04174282
    elif on is ["nobs_total", "ps1_objid"]:
        assert pytest.approx(result.values[1]["g"], 0.001) == 1.2208577
        assert pytest.approx(result.values[1]["r"], 0.001) == -0.49639028


def test_batch_with_custom_func(parquet_ensemble):
    """
    Test Ensemble.batch with a custom analysis function
    """

    result = parquet_ensemble.prune(10).batch(np.mean, parquet_ensemble._flux_col)
    assert len(result) > 0


def test_to_timeseries(parquet_ensemble):
    """
    Test that ensemble.to_timeseries() runs and assigns the correct metadata
    """
    ts = parquet_ensemble.to_timeseries(88480000290704349)

    assert ts.meta["id"] == 88480000290704349


def test_build_index(dask_client):
    """
    Test that ensemble indexing returns expected behavior
    """

    obj_ids = [1, 1, 1, 2, 1, 2, 2]
    bands = ["u", "u", "u", "g", "g", "u", "u"]

    ens = Ensemble(client=dask_client)
    result = ens._build_index(obj_ids, bands)
    assert len(result.levels) == 3

    result_ids = list(result.get_level_values(0))
    assert result_ids == obj_ids

    result_bands = list(result.get_level_values(1))
    assert result_bands == bands

    result_ids = list(result.get_level_values(2))
    target = [0, 1, 2, 0, 0, 0, 1]
    assert result_ids == target


@pytest.mark.parametrize("method", ["size", "length", "loglength"])
@pytest.mark.parametrize("combine", [True, False])
@pytest.mark.parametrize("sthresh", [50, 100])
def test_sf2(parquet_ensemble, method, combine, sthresh, use_map=False):
    """
    Test calling sf2 from the ensemble
    """

    arg_container = StructureFunctionArgumentContainer()
    arg_container.bin_method = method
    arg_container.combine = combine
    arg_container.bin_count_target = sthresh

    res_sf2 = parquet_ensemble.sf2(argument_container=arg_container, use_map=use_map)
    res_batch = parquet_ensemble.batch(calc_sf2, use_map=use_map, argument_container=arg_container)

    if combine:
        assert not res_sf2.equals(res_batch)  # output should be different
    else:
        assert res_sf2.equals(res_batch)  # output should be identical


@pytest.mark.parametrize("sf_method", ["basic", "macleod_2012", "bauer_2009a", "bauer_2009b", "schmidt_2010"])
def test_sf2_methods(parquet_ensemble, sf_method, use_map=False):
    """
    Test calling sf2 from the ensemble
    """

    arg_container = StructureFunctionArgumentContainer()
    arg_container.bin_method = "loglength"
    arg_container.combine = False
    arg_container.bin_count_target = 50
    arg_container.sf_method = sf_method

    res_sf2 = parquet_ensemble.sf2(argument_container=arg_container, use_map=use_map)
    res_batch = parquet_ensemble.batch(calc_sf2, use_map=use_map, argument_container=arg_container)

    assert res_sf2.equals(res_batch)  # output should be identical<|MERGE_RESOLUTION|>--- conflicted
+++ resolved
@@ -43,6 +43,12 @@
         "read_parquet_ensemble_from_hipscat",
         "read_parquet_ensemble_with_column_mapper",
         "read_parquet_ensemble_with_known_column_mapper",
+        "read_parquet_ensemble",
+        "read_parquet_ensemble_without_client",
+        "read_parquet_ensemble_from_source",
+        "read_parquet_ensemble_from_hipscat",
+        "read_parquet_ensemble_with_column_mapper",
+        "read_parquet_ensemble_with_known_column_mapper",
     ],
 )
 def test_parquet_construction(data_fixture, request):
@@ -120,7 +126,6 @@
     amplitude = ens.batch(calc_stetson_J)
     assert len(amplitude) == 5
 
-<<<<<<< HEAD
 @pytest.mark.parametrize(
     "data_fixture",
     [
@@ -178,8 +183,6 @@
     result_frame.ensemble = None
     assert result_frame.update_ensemble() is None 
 
-=======
->>>>>>> 4243b852
 
 def test_available_datasets(dask_client):
     """
@@ -743,9 +746,6 @@
     # Drop a whole object to test that the object is dropped in the object table
     parquet_ensemble.query(f"{parquet_ensemble._id_col} != 88472935274829959", table="source")
 
-    # Drop a whole object to test that the object is dropped in the object table
-    parquet_ensemble.query(f"{parquet_ensemble._id_col} != 88472935274829959", table="source")
-
     parquet_ensemble._sync_tables()
 
     # both tables should have the expected number of rows after a sync
@@ -850,7 +850,7 @@
     # prune object, object should be dirty
     ens.prune(threshold=10)
 
-    assert ens._object_dirty
+    assert ens._object.is_dirty()
 
     # try a sync
     ens._sync_tables()
@@ -915,63 +915,6 @@
     ens.prune(threshold=10)
 
     assert ens._object.is_dirty()
-
-    # try a sync
-    ens._sync_tables()
-
-    # f2 should be removed from source
-    assert "f2" not in ens._source_temp
-    assert "f2" not in ens._source.columns
-
-
-def test_temporary_cols(parquet_ensemble):
-    """
-    Test that temporary columns are tracked and dropped as expected.
-    """
-
-    ens = parquet_ensemble
-    ens._object = ens._object.drop(columns=["nobs_r", "nobs_g", "nobs_total"])
-
-    # Make sure temp lists are available but empty
-    assert not len(ens._source_temp)
-    assert not len(ens._object_temp)
-
-    ens.calc_nobs(temporary=True)  # Generates "nobs_total"
-
-    # nobs_total should be a temporary column
-    assert "nobs_total" in ens._object_temp
-    assert "nobs_total" in ens._object.columns
-
-    ens.assign(nobs2=lambda x: x["nobs_total"] * 2, table="object", temporary=True)
-
-    # nobs2 should be a temporary column
-    assert "nobs2" in ens._object_temp
-    assert "nobs2" in ens._object.columns
-
-    # drop NaNs from source, source should be dirty now
-    ens.dropna(how="any", table="source")
-
-    assert ens._source_dirty
-
-    # try a sync
-    ens._sync_tables()
-
-    # nobs_total should be removed from object
-    assert "nobs_total" not in ens._object_temp
-    assert "nobs_total" not in ens._object.columns
-
-    # nobs2 should be removed from object
-    assert "nobs2" not in ens._object_temp
-    assert "nobs2" not in ens._object.columns
-
-    # add a source column that we manually set as dirty, don't have a function
-    # that adds temporary source columns at the moment
-    ens.assign(f2=lambda x: x[ens._flux_col] ** 2, table="source", temporary=True)
-
-    # prune object, object should be dirty
-    ens.prune(threshold=10)
-
-    assert ens._object_dirty
 
     # try a sync
     ens._sync_tables()
