--- conflicted
+++ resolved
@@ -48,7 +48,7 @@
         err_col="psFluxErr",
         band_col="filterName",
     )
-    ens = ens.objsor_from_parquet(
+    ens = ens.from_parquet(
         source_file,
         object_file,
         column_mapper=colmap)
@@ -141,7 +141,61 @@
 
     return ens
 
-<<<<<<< HEAD
+
+# pylint: disable=redefined-outer-name
+@pytest.fixture
+def dask_dataframe_ensemble(dask_client):
+    """Create an Ensemble from parquet data."""
+    ens = Ensemble(client=dask_client)
+
+    num_points = 1000
+    all_bands = np.array(["r", "g", "b", "i"])
+    rows = {
+        "id": 8000 + (np.arange(num_points) % 5),
+        "time": np.arange(num_points),
+        "flux": np.arange(num_points) % len(all_bands),
+        "band": np.repeat(all_bands, num_points / len(all_bands)),
+        "err": 0.1 * (np.arange(num_points) % 10),
+        "count": np.arange(num_points),
+        "something_else": np.full(num_points, None),
+    }
+    cmap = ColumnMapper(id_col="id", time_col="time", flux_col="flux", err_col="err", band_col="band")
+
+    ens.from_dask_dataframe(
+        dd.from_dict(rows, npartitions=1),
+        column_mapper=cmap,
+    )
+
+    return ens
+
+
+# pylint: disable=redefined-outer-name
+@pytest.fixture
+def pandas_ensemble(dask_client):
+    """Create an Ensemble from parquet data."""
+    ens = Ensemble(client=dask_client)
+
+    num_points = 1000
+    all_bands = np.array(["r", "g", "b", "i"])
+    rows = {
+        "id": 8000 + (np.arange(num_points) % 5),
+        "time": np.arange(num_points),
+        "flux": np.arange(num_points) % len(all_bands),
+        "band": np.repeat(all_bands, num_points / len(all_bands)),
+        "err": 0.1 * (np.arange(num_points) % 10),
+        "count": np.arange(num_points),
+        "something_else": np.full(num_points, None),
+    }
+    cmap = ColumnMapper(id_col="id", time_col="time", flux_col="flux", err_col="err", band_col="band")
+
+    ens.from_pandas(
+        pd.DataFrame(rows),
+        column_mapper=cmap,
+        npartitions=1,
+    )
+
+    return ens
+
 # pylint: disable=redefined-outer-name
 @pytest.fixture
 def ensemble_from_source_dict(dask_client):
@@ -163,60 +217,4 @@
     cmap = ColumnMapper(id_col="id", time_col="time", flux_col="flux", err_col="error", band_col="band")
     ens.from_source_dict(source_dict, column_mapper=cmap)
 
-    return ens, source_dict
-=======
-
-# pylint: disable=redefined-outer-name
-@pytest.fixture
-def dask_dataframe_ensemble(dask_client):
-    """Create an Ensemble from parquet data."""
-    ens = Ensemble(client=dask_client)
-
-    num_points = 1000
-    all_bands = np.array(["r", "g", "b", "i"])
-    rows = {
-        "id": 8000 + (np.arange(num_points) % 5),
-        "time": np.arange(num_points),
-        "flux": np.arange(num_points) % len(all_bands),
-        "band": np.repeat(all_bands, num_points / len(all_bands)),
-        "err": 0.1 * (np.arange(num_points) % 10),
-        "count": np.arange(num_points),
-        "something_else": np.full(num_points, None),
-    }
-    cmap = ColumnMapper(id_col="id", time_col="time", flux_col="flux", err_col="err", band_col="band")
-
-    ens.from_dask_dataframe(
-        dd.from_dict(rows, npartitions=1),
-        column_mapper=cmap,
-    )
-
-    return ens
-
-
-# pylint: disable=redefined-outer-name
-@pytest.fixture
-def pandas_ensemble(dask_client):
-    """Create an Ensemble from parquet data."""
-    ens = Ensemble(client=dask_client)
-
-    num_points = 1000
-    all_bands = np.array(["r", "g", "b", "i"])
-    rows = {
-        "id": 8000 + (np.arange(num_points) % 5),
-        "time": np.arange(num_points),
-        "flux": np.arange(num_points) % len(all_bands),
-        "band": np.repeat(all_bands, num_points / len(all_bands)),
-        "err": 0.1 * (np.arange(num_points) % 10),
-        "count": np.arange(num_points),
-        "something_else": np.full(num_points, None),
-    }
-    cmap = ColumnMapper(id_col="id", time_col="time", flux_col="flux", err_col="err", band_col="band")
-
-    ens.from_pandas(
-        pd.DataFrame(rows),
-        column_mapper=cmap,
-        npartitions=1,
-    )
-
-    return ens
->>>>>>> c573108b
+    return ens, source_dict