--- conflicted
+++ resolved
@@ -2,10 +2,6 @@
 import numpy as np
 import pandas as pd
 import dask.dataframe as dd
-<<<<<<< HEAD
-
-=======
->>>>>>> 1e5c20b0
 import pytest
 import tape
 
@@ -364,9 +360,6 @@
     cmap = ColumnMapper(id_col="id", time_col="time", flux_col="flux", err_col="err", band_col="band")
 
     ens.from_dask_dataframe(
-<<<<<<< HEAD
-        dd.from_dict(rows, npartitions=1),
-=======
         source_frame=dd.from_dict(rows, npartitions=1),
         column_mapper=cmap,
     )
@@ -407,7 +400,6 @@
     ens.from_dask_dataframe(
         source_frame=source_table,
         object_frame=object_table,
->>>>>>> 1e5c20b0
         column_mapper=cmap,
     )
 
@@ -441,7 +433,44 @@
 
     return ens
 
-<<<<<<< HEAD
+
+# pylint: disable=redefined-outer-name
+@pytest.fixture
+def pandas_with_object_ensemble(dask_client):
+    """Create an Ensemble from parquet data."""
+    ens = Ensemble(client=dask_client)
+
+    n_obj = 5
+    id = 8000 + np.arange(n_obj)
+    name = id.astype(str)
+    object_table = pd.DataFrame(
+        dict(id=id, name=name),
+    )
+
+    num_points = 1000
+    all_bands = np.array(["r", "g", "b", "i"])
+    source_table = pd.DataFrame(
+        {
+            "id": 8000 + (np.arange(num_points) % n_obj),
+            "time": np.arange(num_points),
+            "flux": np.arange(num_points) % len(all_bands),
+            "band": np.repeat(all_bands, num_points / len(all_bands)),
+            "err": 0.1 * (np.arange(num_points) % 10),
+            "count": np.arange(num_points),
+            "something_else": np.full(num_points, None),
+        },
+    )
+    cmap = ColumnMapper(id_col="id", time_col="time", flux_col="flux", err_col="err", band_col="band")
+
+    ens.from_pandas(
+        source_frame=source_table,
+        object_frame=object_table,
+        column_mapper=cmap,
+        npartitions=1,
+    )
+
+    return ens
+
 # pylint: disable=redefined-outer-name
 @pytest.fixture
 def ensemble_from_source_dict(dask_client):
@@ -463,43 +492,4 @@
     cmap = ColumnMapper(id_col="id", time_col="time", flux_col="flux", err_col="error", band_col="band")
     ens.from_source_dict(source_dict, column_mapper=cmap)
 
-    return ens, source_dict
-=======
-
-# pylint: disable=redefined-outer-name
-@pytest.fixture
-def pandas_with_object_ensemble(dask_client):
-    """Create an Ensemble from parquet data."""
-    ens = Ensemble(client=dask_client)
-
-    n_obj = 5
-    id = 8000 + np.arange(n_obj)
-    name = id.astype(str)
-    object_table = pd.DataFrame(
-        dict(id=id, name=name),
-    )
-
-    num_points = 1000
-    all_bands = np.array(["r", "g", "b", "i"])
-    source_table = pd.DataFrame(
-        {
-            "id": 8000 + (np.arange(num_points) % n_obj),
-            "time": np.arange(num_points),
-            "flux": np.arange(num_points) % len(all_bands),
-            "band": np.repeat(all_bands, num_points / len(all_bands)),
-            "err": 0.1 * (np.arange(num_points) % 10),
-            "count": np.arange(num_points),
-            "something_else": np.full(num_points, None),
-        },
-    )
-    cmap = ColumnMapper(id_col="id", time_col="time", flux_col="flux", err_col="err", band_col="band")
-
-    ens.from_pandas(
-        source_frame=source_table,
-        object_frame=object_table,
-        column_mapper=cmap,
-        npartitions=1,
-    )
-
-    return ens
->>>>>>> 1e5c20b0
+    return ens, source_dict