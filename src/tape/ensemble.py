--- conflicted
+++ resolved
@@ -12,7 +12,7 @@
 from .analysis.feature_extractor import BaseLightCurveFeature, FeatureExtractor
 from .analysis.structure_function import SF_METHODS
 from .analysis.structurefunction2 import calc_sf2
-from .ensemble_frame import ObjectFrame, SourceFrame, TapeObjectFrame
+from .ensemble_frame import ObjectFrame, SourceFrame, TapeObjectFrame, TapeSourceFrame
 from .timeseries import TimeSeries
 from .utils import ColumnMapper
 
@@ -1054,14 +1054,18 @@
         """
         self._load_column_mapper(column_mapper, **kwargs)
 
+        # TODO(wbeebe@uw.edu): Determine most efficient way to convert to SourceFrame/ObjectFrame
+        source_frame = SourceFrame.from_dask_dataframe(source_frame, self)
+
         # Set the index of the source frame and save the resulting table
-        self._source = source_frame.set_index(self._id_col, drop=True)
+        self.update_frame(source_frame.set_index(self._id_col, drop=True))
 
         if object_frame is None:  # generate an indexed object table from source
-            self._object = self._generate_object_table()
+            self.update_frame(self._generate_object_table())
             self._nobs_bands = [col for col in list(self._object.columns) if col != self._nobs_tot_col]
         else:
-            self._object = object_frame
+            # TODO(wbeebe@uw.edu): Determine most efficient way to convert to SourceFrame/ObjectFrame
+            self.update_frame(ObjectFrame.from_dask_dataframe(object_frame, ensemble=self))
             if self._nobs_band_cols is None:
                 # sets empty nobs cols in object
                 unq_filters = np.unique(self._source[self._band_col])
@@ -1074,18 +1078,18 @@
                 self._object["nobs_total"] = np.nan
                 self._nobs_tot_col = "nobs_total"
 
-            self._object.set_index(self._id_col)
+            self.update_frame(self._object.set_index(self._id_col))
 
             # Optionally sync the tables, recalculates nobs columns
             if sync_tables:
-                self._source_dirty = True
-                self._object_dirty = True
+                self._source.set_dirty(True)
+                self._object.set_dirty(True)
                 self._sync_tables()
 
         if npartitions and npartitions > 1:
-            self._source = self._source.repartition(npartitions=npartitions)
+            self.update_frame(self._source.repartition(npartitions=npartitions))
         elif partition_size:
-            self._source = self._source.repartition(partition_size=partition_size)
+            self.update_frame(self._source.repartition(partition_size=partition_size))
 
         return self
 
@@ -1284,155 +1288,17 @@
                     columns.append(col)
 
         # Read in the source parquet file(s)
-<<<<<<< HEAD
-        self.update_frame(SourceFrame.from_parquet(
-            source_file, index=self._id_col, columns=columns, ensemble=self,
-        ))
-
-        if object_file:  # read from parquet files
-            # Read in the object file(s)
-            self.update_frame(ObjectFrame.from_parquet(object_file, index=self._id_col, ensemble=self))
-            if self._nobs_band_cols is None:
-                # sets empty nobs cols in object
-                unq_filters = np.unique(self._source[self._band_col])
-                self._nobs_band_cols = [f"nobs_{filt}" for filt in unq_filters]
-                for col in self._nobs_band_cols:
-                    self._object[col] = np.nan
-
-            # Handle nobs_total column
-            if self._nobs_tot_col is None:
-                self._object["nobs_total"] = np.nan
-                self._nobs_tot_col = "nobs_total"
-
-            # Optionally sync the tables, recalculates nobs columns
-            if sync_tables:
-                self._source.set_dirty(True)
-                self._object.set_dirty(True)
-                self._sync_tables()
-
-        else:  # generate object table from source
-            self.update_frame(self._generate_object_table())
-            self._nobs_bands = [col for col in list(self._object.columns) if col != self._nobs_tot_col]
-=======
-        source = dd.read_parquet(source_file, index=self._id_col, columns=columns, split_row_groups=True)
->>>>>>> c573108b
+        source = SourceFrame.from_parquet(source_file, index=self._id_col, columns=columns, ensemble=self)
 
         # Generate a provenance column if not provided
         if self._provenance_col is None:
             source["provenance"] = provenance_label
             self._provenance_col = "provenance"
 
-<<<<<<< HEAD
-        if npartitions and npartitions > 1:
-            self.update_frame(self._source.repartition(npartitions=npartitions))
-        elif partition_size:
-            self.update_frame(self._source.repartition(partition_size=partition_size))
-
-        return self
-    
-    def objsor_from_parquet(
-        self,
-        source_file,
-        object_file,
-        column_mapper=None,
-        provenance_label="survey_1",
-        sync_tables=True,
-        additional_cols=True,
-        npartitions=None,
-        partition_size=None,
-        **kwargs,
-    ):
-        """Read in parquet file(s) for the object and source tables into an Ensemble object.
-
-        Parameters
-        ----------
-        source_file: 'str'
-            Path to a parquet file, or multiple parquet files that contain
-            source information to be read into the ensemble
-        object_file: 'str'
-            Path to a parquet file, or multiple parquet files that contain
-            object information.
-        column_mapper: 'ColumnMapper' object
-            If provided, the ColumnMapper is used to populate relevant column
-            information mapped from the input dataset.
-        provenance_label: 'str', optional
-            Determines the label to use if a provenance column is generated
-        sync_tables: 'bool', optional
-            In the case where object files are loaded in, determines whether an
-            initial sync is performed between the object and source tables. If
-            not performed, dynamic information like the number of observations
-            may be out of date until a sync is performed internally.
-        additional_cols: 'bool', optional
-            Boolean to indicate whether to carry in columns beyond the
-            critical columns, True will, while False will only load the columns
-            containing the critical quantities (id,time,flux,err,band)
-        npartitions: `int`, optional
-            If specified, attempts to repartition the ensemble to the specified
-            number of partitions
-        partition_size: `int`, optional
-            If specified, attempts to repartition the ensemble to partitions
-            of size `partition_size`, the maximum number of bytes for partition
-            as computed by `pandas.Dataframe.memory_usage`.
-
-        Returns
-        ----------
-        ensemble: `tape.ensemble.Ensemble`
-            The ensemble object with parquet data loaded
-        """
-
-        # load column mappings
-        self._load_column_mapper(column_mapper, **kwargs)
-
-        # Handle additional columnss
-        if additional_cols:
-            columns = None  # None will prompt read_parquet to read in all cols
-        else:
-            columns = [self._time_col, self._flux_col, self._err_col, self._band_col]
-            if self._provenance_col is not None:
-                columns.append(self._provenance_col)
-            if self._nobs_tot_col is not None:
-                columns.append(self._nobs_tot_col)
-            if self._nobs_band_cols is not None:
-                for col in self._nobs_band_cols:
-                    columns.append(col)
-
-        # Read in the source parquet file(s)
-        self.update_frame(SourceFrame.from_parquet(source_file, index=self._id_col, columns=columns, 
-                                               ensemble=self))
-
-        # Read in the object file(s)
-        self.update_frame(ObjectFrame.from_parquet(object_file, index=self._id_col, ensemble=self))
-
-        if self._nobs_band_cols is None:
-            # sets empty nobs cols in object
-            unq_filters = np.unique(self.source[self._band_col])
-            self._nobs_band_cols = [f"nobs_{filt}" for filt in unq_filters]
-            for col in self._nobs_band_cols:
-                self.object[col] = np.nan
-
-        # Handle nobs_total column
-        if self._nobs_tot_col is None:
-            self.object["nobs_total"] = np.nan
-            self._nobs_tot_col = "nobs_total"
-
-        # TODO(wbeebe@uw.edu) Add in table syncing logic as part of milestone 4
-            
-        # Generate a provenance column if not provided
-        if self._provenance_col is None:
-            self.source["provenance"] = provenance_label
-            self._provenance_col = "provenance"
-
-        if npartitions and npartitions > 1:
-            self.update_frame(self.source.repartition(npartitions=npartitions))
-        elif partition_size:
-            self.update_frame(self.source.repartition(partition_size=partition_size))
-
-        return self
-=======
         object = None
         if object_file:
             # Read in the object file(s)
-            object = dd.read_parquet(object_file, index=self._id_col, split_row_groups=True)
+            object = ObjectFrame.from_parquet(object_file, index=self._id_col, ensemble=self)
         return self.from_dask_dataframe(
             source_frame=source,
             object_frame=object,
@@ -1442,7 +1308,6 @@
             partition_size=partition_size,
             **kwargs,
         )
->>>>>>> c573108b
 
     def from_dataset(self, dataset, **kwargs):
         """Load the ensemble from a TAPE dataset.
@@ -1518,23 +1383,8 @@
             The ensemble object with dictionary data loaded
         """
 
-<<<<<<< HEAD
-        # Load in the source data.
-        self.update_frame(SourceFrame.from_dict(source_dict, npartitions=npartitions))
-        self.update_frame(self._source.set_index(self._id_col, drop=True))
-
-        # Generate the object table from the source.
-        # TODO this is not the object Table oh no....
-        self.update_frame(self._generate_object_table())
-
-        # Now synced and clean
-        self._source.set_dirty(False)
-        self._object.set_dirty(False)
-        return self
- 
-=======
         # Load the source data into a dataframe.
-        source_frame = dd.DataFrame.from_dict(source_dict, npartitions=npartitions)
+        source_frame = SourceFrame.from_dict(source_dict, npartitions=npartitions)
 
         return self.from_dask_dataframe(
             source_frame,
@@ -1581,27 +1431,26 @@
             out_col_name = flux_col + "_mag"
 
         if zp_form == "flux":  # mag = -2.5*np.log10(flux/zp)
-            self._source = self._source.assign(
+            self.update_frame(self._source.assign(
                 **{out_col_name: lambda x: -2.5 * np.log10(x[flux_col] / x[zero_point])}
-            )
+            ))
 
         elif zp_form == "magnitude" or zp_form == "mag":  # mag = -2.5*np.log10(flux) + zp
-            self._source = self._source.assign(
+            self.update_frame(self._source.assign(
                 **{out_col_name: lambda x: -2.5 * np.log10(x[flux_col]) + x[zero_point]}
-            )
+            ))
 
         else:
             raise ValueError(f"{zp_form} is not a valid zero_point format.")
 
         # Calculate Errors
         if err_col is not None:
-            self._source = self._source.assign(
+            self.update_frame(self._source.assign(
                 **{out_col_name + "_err": lambda x: (2.5 / np.log(10)) * (x[err_col] / x[flux_col])}
-            )
-
-        return self
-
->>>>>>> c573108b
+            ))
+
+        return self
+ 
     def _generate_object_table(self):
         """Generate the object table from the source table."""
         counts = self._source.groupby([self._id_col, self._band_col])[self._time_col].aggregate("count")
