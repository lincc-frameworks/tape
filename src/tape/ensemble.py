import glob
import os
import warnings
import requests
import dask.dataframe as dd
import numpy as np
import pandas as pd

from dask.distributed import Client
from collections import Counter

from .analysis.base import AnalysisFunction
from .analysis.feature_extractor import BaseLightCurveFeature, FeatureExtractor
from .analysis.structure_function import SF_METHODS
from .analysis.structurefunction2 import calc_sf2
from .ensemble_frame import ObjectFrame, SourceFrame, TapeObjectFrame, TapeSourceFrame
from .timeseries import TimeSeries
from .utils import ColumnMapper

# TODO import from EnsembleFrame...?
SOURCE_FRAME_LABEL = "source"
OBJECT_FRAME_LABEL = "object"

class Ensemble:
    """Ensemble object is a collection of light curve ids"""

    def __init__(self, client=True, **kwargs):
        """Constructor of an Ensemble instance.

        Parameters
        ----------
        client: `dask.distributed.client` or `bool`, optional
            Accepts an existing `dask.distributed.Client`, or creates one if
            `client=True`, passing any additional kwargs to a
             dask.distributed.Client constructor call. If `client=False`, the
             Ensemble is created without a distributed client.

        """
        self.result = None  # holds the latest query

        self._source = None  # Source Table
        self._object = None  # Object Table

        self.frames = {} # Frames managed by this Ensemble, keyed by label

        # TODO(wbeebe@uw.edu) Replace self._source and self._object with these 
        self.source = None # Source Table EnsembleFrame
        self.object = None # Object Table EnsembleFrame

        self._source_temp = []  # List of temporary columns in Source
        self._object_temp = []  # List of temporary columns in Object

        self._source_temp = []  # List of temporary columns in Source
        self._object_temp = []  # List of temporary columns in Object

        # Default to removing empty objects.
        self.keep_empty_objects = kwargs.get("keep_empty_objects", False)

        # Initialize critical column quantities
        self._id_col = None
        self._time_col = None
        self._flux_col = None
        self._err_col = None
        self._band_col = None
        self._provenance_col = None

        self.client = None
        self.cleanup_client = False

        # Setup Dask Distributed Client if Provided
        if isinstance(client, Client):
            self.client = client
            self.cleanup_client = True
        elif client:
            self.client = Client(**kwargs)  # arguments passed along to Client
            self.cleanup_client = True

    def __enter__(self):
        return self

    def __exit__(self, exc_type, exc_value, traceback):
        if self.cleanup_client:
            self.client.close()
        return self

    def __del__(self):
        if self.cleanup_client:
            self.client.close()
        return self

    def add_frame(self, frame, label):
        """Adds a new frame for the Ensemble to track.

        Parameters
        ----------
        frame: `tape.ensemble.EnsembleFrame`
            The frame object for the Ensemble to track.
        label: `str`
        |   The label for the Ensemble to use to track the frame.    

        Returns
        -------
        self: `Ensemble`

        Raises
        ------
        ValueError if the label is "source", "object", or already tracked by the Ensemble.
        """
        if label == SOURCE_FRAME_LABEL or label == OBJECT_FRAME_LABEL:
            raise ValueError(
                f"Unable to add frame with reserved label " f"'{label}'"
                )
        if label in self.frames:
            raise ValueError(
                f"Unable to add frame: a frame with label " f"'{label}'" f"is in the Ensemble."
                )
        # Assign the frame to the requested tracking label.
        frame.label = label
        # Update the ensemble to track this labeled frame.
        self.update_frame(frame)
        return self

    def update_frame(self, frame):
        """Updates a frame tracked by the Ensemble or otherwise adds it to the Ensemble.
        The frame is tracked by its `EnsembleFrame.label` field.

        Parameters
        ----------
        frame: `tape.ensemble.EnsembleFrame`
            The frame for the Ensemble to update. If not already tracked, it is added.

        Returns
        -------
        self: `Ensemble`

        Raises
        ------
        ValueError if the `frame.label` is unpopulated, or if the frame is not a SourceFrame or ObjectFrame
        but uses the reserved labels.
        """
        if frame.label is None:
            raise ValueError(
                f"Unable to update frame with no populated `EnsembleFrame.label`."
                )
        if isinstance(frame, SourceFrame) or isinstance(frame, ObjectFrame):
            expected_label = SOURCE_FRAME_LABEL if isinstance(frame, SourceFrame) else OBJECT_FRAME_LABEL
            if frame.label != expected_label:
                raise ValueError(f"Unable to update frame with reserved label " f"'{frame.label}'"
                )
            if isinstance(frame, SourceFrame):
                self._source = frame
                self.source = frame
            elif isinstance(frame, ObjectFrame):
                self._object = frame
                self.object = frame

        # Ensure this frame is assigned to this Ensemble.
        frame.ensemble = self
        self.frames[frame.label] = frame
        return self
    
    def drop_frame(self, label):
        """Drops a frame tracked by the Ensemble.

        Parameters
        ----------
        label: `str`
        |   The label of the frame to be dropped by the Ensemble.

        Returns
        -------
        self: `Ensemble`

        Raises
        ------
        ValueError if the label is "source", or "object".
        KeyError if the label is not tracked by the Ensemble.
        """
        if label == SOURCE_FRAME_LABEL or label == OBJECT_FRAME_LABEL:
            raise ValueError(
                f"Unable to drop frame with reserved label " f"'{label}'"
                )
        if label not in self.frames:
            raise KeyError(
                f"Unable to drop frame: no frame with label " f"'{label}'" f"is in the Ensemble."
                )
        del self.frames[label]
        return self

    def select_frame(self, label):
        """Selects and returns frame tracked by the Ensemble.

        Parameters
        ----------
        label: `str`
        |   The label of a frame tracked by the Ensemble to be selected.

        Returns
        -------
        result: `tape.ensemeble.EnsembleFrame`

        Raises
        ------
        KeyError if the label is not tracked by the Ensemble.
        """
        if label not in self.frames:
            raise KeyError(
                f"Unable to select frame: no frame with label" f"'{label}'" f" is in the Ensemble."
                )
        return self.frames[label]

    def frame_info(self, labels=None, verbose=True, memory_usage=True, **kwargs):
        """Wrapper for calling dask.dataframe.DataFrame.info() on frames tracked by the Ensemble.

        Parameters
        ----------
        labels: `list`, optional
            A list of labels for Ensemble frames to summarize.
            If None, info is printed for all tracked frames.
        verbose: `bool`, optional
            Whether to print the whole summary
        memory_usage: `bool`, optional
            Specifies whether total memory usage of the DataFrame elements
            (including the index) should be displayed.
        **kwargs:
            keyword arguments passed along to
            `dask.dataframe.DataFrame.info()`
        Returns
        -------
        None

        Raises
        ------
        KeyError if a label in labels is not tracked by the Ensemble.
        """
        if labels is None:
            labels = self.frames.keys()
        for label in labels:
            if label not in self.frames:
                raise KeyError(
                    f"Unable to get frame info: no frame with label " f"'{label}'" f" is in the Ensemble."
                    )
            print(label, "Frame")
            print(self.frames[label].info(verbose=verbose, memory_usage=memory_usage, **kwargs))

    def insert_sources(
        self,
        obj_ids,
        bands,
        timestamps,
        fluxes,
        flux_errs=None,
        provenance_label="custom",
        force_repartition=False,
        **kwargs,
    ):
        """Manually insert sources into the ensemble.

        Requires, at a minimum, the object’s ID and the band, timestamp,
        and flux of the observation.

        Note
        ----
        This function is expensive and is provides mainly for testing purposes.
        Care should be used when incorporating it into the core of an analysis.

        Parameters
        ----------
        obj_ids: `list`
            A list of the sources' object ID.
        bands: `list`
            A list of the bands of the observation.
        timestamps: `list`
            A list of the times the sources were observed.
        fluxes: `list`
            A list of the fluxes of the observations.
        flux_errs: `list`, optional
            A list of the errors in the flux.
        provenance_label: `str`, optional
            A label that denotes the provenance of the new observations.
        force_repartition: `bool` optional
            Do an immediate repartition of the dataframes.
        """
        # Check the lists are all the same sizes.
        num_inserting: int = len(obj_ids)
        if num_inserting != len(bands):
            raise ValueError(f"Incorrect bands length during insert" f"{num_inserting} != {len(bands)}")
        if num_inserting != len(timestamps):
            raise ValueError(
                f"Incorrect timestamps length during insert" f"{num_inserting} != {len(timestamps)}"
            )
        if num_inserting != len(fluxes):
            raise ValueError(f"Incorrect fluxes length during insert" f"{num_inserting} != {len(fluxes)}")
        if flux_errs is not None and num_inserting != len(flux_errs):
            raise ValueError(
                f"Incorrect flux_errs length during insert" f"{num_inserting} != {len(flux_errs)}"
            )

        # Construct provenance array
        provenance = [provenance_label] * len(obj_ids)

        # Create a dictionary with the new information.
        rows = {
            self._id_col: obj_ids,
            self._band_col: bands,
            self._time_col: timestamps,
            self._flux_col: fluxes,
            self._provenance_col: provenance,
        }
        if flux_errs is not None:
            rows[self._err_col] = flux_errs

        # Add any other supplied columns to the dictionary.
        for key, value in kwargs.items():
            if key in self._data.columns:
                rows[key] = value

        # Create the new row and set the paritioning to match the original dataframe.
        df2 = dd.DataFrame.from_dict(rows, npartitions=1)
        df2 = df2.set_index(self._id_col, drop=True, sort=True)

        # Save the divisions and number of partitions.
        prev_div = self._source.divisions
        prev_num = self._source.npartitions

        # Append the new rows to the correct divisions.
        self.update_frame(dd.concat([self._source, df2], axis=0, interleave_partitions=True))
        self._source.set_dirty(True)

        # Do the repartitioning if requested. If the divisions were set, reuse them.
        # Otherwise, use the same number of partitions.
        if force_repartition:
            if all(prev_div):
                self.update_frame(self._source.repartition(divisions=prev_div))
            elif self._source.npartitions != prev_num:
                self.update_frame(self._source.repartition(npartitions=prev_num))

        return self

    def client_info(self):
        """Calls the Dask Client, which returns cluster information

        Parameters
        ----------
        None

        Returns
        ----------
        self.client: `distributed.client.Client`
            Dask Client information
        """
        return self.client  # Prints Dask dashboard to screen

    def info(self, verbose=True, memory_usage=True, **kwargs):
        """Wrapper for dask.dataframe.DataFrame.info() for the Source and Object tables

        Parameters
        ----------
        verbose: `bool`, optional
            Whether to print the whole summary
        memory_usage: `bool`, optional
            Specifies whether total memory usage of the DataFrame elements
            (including the index) should be displayed.
        Returns
        ----------
        None
        """
        # Sync tables if user wants to retrieve their information
        self._lazy_sync_tables(table="all")

        print("Object Table")
        self._object.info(verbose=verbose, memory_usage=memory_usage, **kwargs)
        print("Source Table")
        self._source.info(verbose=verbose, memory_usage=memory_usage, **kwargs)

    def check_sorted(self, table="object"):
        """Checks to see if an Ensemble Dataframe is sorted (increasing) on
        the index.

        Parameters
        ----------
        table: `str`, optional
            The table to check.

        Returns
        -------
        A boolean value indicating whether the index is sorted (True)
        or not (False)
        """
        if table == "object":
            idx = self._object.index
        elif table == "source":
            idx = self._source.index
        else:
            raise ValueError(f"{table} is not one of 'object' or 'source'")

        # Use the existing index function to check if it's sorted (increasing)
        return idx.is_monotonic_increasing.compute()

    def check_lightcurve_cohesion(self):
        """Checks to see if lightcurves are split across multiple partitions.

        With partitioned data, and source information represented by rows, it
        is possible that when loading data or manipulating it in some way (most
        likely a repartition) that the sources for a given object will be split
        among multiple partitions. This function will check to see if all
        lightcurves are "cohesive", meaning the sources for that object only
        live in a single partition of the dataset.

        Returns
        -------
        A boolean value indicating whether the sources tied to a given object
        are only found in a single partition (True), or if they are split
        across multiple partitions (False)

        """
        idx = self._source.index
        counts = idx.map_partitions(lambda a: Counter(a.unique())).compute()

        unq_counter = counts[0]
        for i in range(1, len(counts)):
            unq_counter += counts[i]
            if any(c >= 2 for c in unq_counter.values()):
                return False
        return True

    def compute(self, table=None, **kwargs):
        """Wrapper for dask.dataframe.DataFrame.compute()

        The compute operation performs the computations that had been lazily allocated
        and returns the results as an in-memory pandas data frame.

        Parameters
        ----------
        table: `str`, optional
            The table to materialize.

        Returns
        -------
        A single pandas data frame for the specified table or a tuple of (object, source)
        data frames.
        """
        if table:
            self._lazy_sync_tables(table)
            if table == "object":
                return self._object.compute(**kwargs)
            elif table == "source":
                return self._source.compute(**kwargs)
        else:
            self._lazy_sync_tables(table="all")
            return (self._object.compute(**kwargs), self._source.compute(**kwargs))

    def persist(self, **kwargs):
        """Wrapper for dask.dataframe.DataFrame.persist()

        The compute operation performs the computations that had been lazily allocated,
        but does not bring the results into memory or return them. This is useful
        for preventing a Dask task graph from growing too large by performing part
        of the computation.
        """
        self._lazy_sync_tables("all")
        self.update_frame(self._object.persist(**kwargs))
        self.update_frame(self._source.persist(**kwargs))

    def columns(self, table="object"):
        """Retrieve columns from dask dataframe"""
        if table == "object":
            return self._object.columns
        elif table == "source":
            return self._source.columns
        else:
            raise ValueError(f"{table} is not one of 'object' or 'source'")

    def head(self, table="object", n=5, **kwargs):
        """Wrapper for dask.dataframe.DataFrame.head()"""
        self._lazy_sync_tables(table)

        if table == "object":
            return self._object.head(n=n, **kwargs)
        elif table == "source":
            return self._source.head(n=n, **kwargs)
        else:
            raise ValueError(f"{table} is not one of 'object' or 'source'")

    def tail(self, table="object", n=5, **kwargs):
        """Wrapper for dask.dataframe.DataFrame.tail()"""
        self._lazy_sync_tables(table)

        if table == "object":
            return self._object.tail(n=n, **kwargs)
        elif table == "source":
            return self._source.tail(n=n, **kwargs)
        else:
            raise ValueError(f"{table} is not one of 'object' or 'source'")

    def dropna(self, table="source", **kwargs):
        """Removes rows with a >=`threshold` nan values.

        Parameters
        ----------
        table: `str`, optional
            A string indicating which table to filter.
            Should be one of "object" or "source".
        **kwargs:
            keyword arguments passed along to
            `dask.dataframe.DataFrame.dropna`

        Returns
        ----------
        ensemble: `tape.ensemble.Ensemble`
            The ensemble object with nans removed according to the threshold
            scheme
        """
        if table == "object":
            self.update_frame(self._object.dropna(**kwargs))
        elif table == "source":
            self.update_frame(self._source.dropna(**kwargs))
        else:
            raise ValueError(f"{table} is not one of 'object' or 'source'")

        return self

    def select(self, columns, table="object"):
        """Select a subset of columns. Modifies the ensemble in-place by dropping
        the unselected columns.

        Parameters
        ----------
        columns: `list`
            A list of column labels to keep.
        table: `str`, optional
            A string indicating which table to filter.
            Should be one of "object" or "source".
        """
        self._lazy_sync_tables(table)
        if table == "object":
            cols_to_drop = [col for col in self._object.columns if col not in columns]
            self.update_frame(self._object.drop(cols_to_drop, axis=1))
        elif table == "source":
            cols_to_drop = [col for col in self._source.columns if col not in columns]
            self.update_frame(self._source.drop(cols_to_drop, axis=1))
        else:
            raise ValueError(f"{table} is not one of 'object' or 'source'")

    def query(self, expr, table="object"):
        """Keep only certain rows of a table based on an expression of
        what information to *keep*. Wraps Dask `query`.

        Parameters
        ----------
        expr: `str`
            A string specifying the expression of what to keep.
        table: `str`, optional
            A string indicating which table to filter.
            Should be one of "object" or "source".

        Examples
        --------
        # Keep sources with flux above 100.0:
        ens.query("flux > 100", table="source")

        # Keep sources in the green band:
        ens.query("band_col_name == 'g'", table="source")

        # Filtering on the flux column without knowing its name:
        ens.query(f"{ens._flux_col} > 100", table="source")
        """
        self._lazy_sync_tables(table)
        if table == "object":
            self.update_frame(self._object.query(expr))
        elif table == "source":
            self.update_frame(self._source.query(expr))
        return self

    def filter_from_series(self, keep_series, table="object"):
        """Filter the tables based on a DaskSeries indicating which
        rows to keep.

        Parameters
        ----------
        keep_series: `dask.dataframe.Series`
            A series mapping the table's row to a Boolean indicating
            whether or not to keep the row.
        table: `str`, optional
            A string indicating which table to filter.
            Should be one of "object" or "source".
        """
        self._lazy_sync_tables(table)
        if table == "object":
            self.update_frame(self._object[keep_series])

        elif table == "source":
            self.update_frame(self._source[keep_series])
        return self

    def assign(self, table="object", temporary=False, **kwargs):
        """Wrapper for dask.dataframe.DataFrame.assign()

        Parameters
        ----------
        table: `str`, optional
            A string indicating which table to filter.
            Should be one of "object" or "source".
        kwargs: dict of {str: callable or Series}
            Each argument is the name of a new column to add and its value specifies
            how to fill it. A callable is called for each row and a series is copied in.
        temporary: 'bool', optional
            Dictates whether the resulting columns are flagged as "temporary"
            columns within the Ensemble. Temporary columns are dropped when
            table syncs are performed, as their information is often made
            invalid by future operations. For example, the number of
            observations information is made invalid by a filter on the source
            table. Defaults to False.

        Returns
        -------
        self: `tape.ensemble.Ensemble`
            The ensemble object.

        Examples
        --------
        # Direct assignment of my_series to a column named "new_column".
        ens.assign(table="object", new_column=my_series)

        # Subtract the value in "err" from the value in "flux".
        ens.assign(table="source", lower_bnd=lambda x: x["flux"] - 2.0 * x["err"])
        """
        self._lazy_sync_tables(table)

        if table == "object":
            pre_cols = self._object.columns
<<<<<<< HEAD
            self.update_frame(self._object.assign(**kwargs))
=======
            self._object = self._object.assign(**kwargs)
            self._object_dirty = True
>>>>>>> 4243b852
            post_cols = self._object.columns

            if temporary:
                self._object_temp.extend(col for col in post_cols if col not in pre_cols)

        elif table == "source":
            pre_cols = self._source.columns
<<<<<<< HEAD
            self.update_frame(self._source.assign(**kwargs))
=======
            self._source = self._source.assign(**kwargs)
            self._source_dirty = True
>>>>>>> 4243b852
            post_cols = self._source.columns

            if temporary:
                self._source_temp.extend(col for col in post_cols if col not in pre_cols)

        else:
            raise ValueError(f"{table} is not one of 'object' or 'source'")
        return self

    def coalesce(self, input_cols, output_col, table="object", drop_inputs=False):
        """Combines multiple input columns into a single output column, with
        values equal to the first non-nan value encountered in the input cols.

        Parameters
        ----------
        input_cols: `list`
            The list of column names to coalesce into a single column.
        output_col: `str`, optional
            The name of the coalesced output column.
        table: `str`, optional
            "source" or "object", the table in which the input columns are
            located.
        drop_inputs: `bool`, optional
            Determines whether the input columns are dropped or preserved. If
            a mapped column is an input and dropped, the output column is
            automatically assigned to replace that column mapping internally.

        Returns
        -------
        ensemble: `tape.ensemble.Ensemble`
            An ensemble object.

        """
        # we shouldn't need to sync for this
        if table == "object":
            table_ddf = self._object
        elif table == "source":
            table_ddf = self._source
        else:
            raise ValueError(f"{table} is not one of 'object' or 'source'")

        def coalesce_partition(df, input_cols, output_col):
            """Coalescing function for a single partition (pandas dataframe)"""

            # Create a subset dataframe per input column
            # Rename column to output to allow combination
            input_dfs = []
            for col in input_cols:
                col_df = df[[col]]
                input_dfs.append(col_df.rename(columns={col: output_col}))

            # Combine each dataframe
            coal_df = input_dfs.pop()
            while input_dfs:
                coal_df = coal_df.combine_first(input_dfs.pop())

            # Assign the output column to the partition dataframe
            out_df = df.assign(**{output_col: coal_df[output_col]})

            return out_df

        table_ddf = table_ddf.map_partitions(lambda x: coalesce_partition(x, input_cols, output_col))

        # Drop the input columns if wanted
        if drop_inputs:
            # First check to see if any dropped columns were critical columns
            current_map = self.make_column_map().map
            cols_to_update = [key for key in current_map if current_map[key] in input_cols]

            # Theoretically a user could assign multiple critical columns in the input cols, this is very
            # likely to be a mistake, so we throw a warning here to alert them.
            if len(cols_to_update) > 1:
                warnings.warn(
                    """Warning: Coalesce (with column dropping) is needing to update more than one
                critical column mapping, please check that the resulting mapping is set as intended"""
                )

            # Update critical columns to the new output column as needed
            if len(cols_to_update):  # if not zero
                new_map = current_map
                for col in cols_to_update:
                    new_map[col] = output_col

                new_colmap = self.make_column_map()
                new_colmap.map = new_map

                # Update the mapping
                self.update_column_mapping(new_colmap)

            table_ddf = table_ddf.drop(columns=input_cols)

        if table == "object":
            self.update_frame(table_ddf)
        elif table == "source":
            self.update_frame(table_ddf)

        return self

    def calc_nobs(self, by_band=False, label="nobs", temporary=True):
        """Calculates the number of observations per lightcurve.

        Parameters
        ----------
        by_band: `bool`, optional
            If True, also calculates the number of observations for each band
            in addition to providing the number of observations in total
        label: `str`, optional
            The label used to generate output columns. "_total" and the band
            labels (e.g. "_g") are appended.
        temporary: 'bool', optional
            Dictates whether the resulting columns are flagged as "temporary"
            columns within the Ensemble. Temporary columns are dropped when
            table syncs are performed, as their information is often made
            invalid by future operations. For example, the number of
            observations information is made invalid by a filter on the source
            table. Defaults to True.

        Returns
        -------
        ensemble: `tape.ensemble.Ensemble`
            The ensemble object with nobs columns added to the object table.
        """

        if by_band:
            band_counts = (
                self._source.groupby([self._id_col])[self._band_col]  # group by each object
                .value_counts()  # count occurence of each band
                .to_frame()  # convert series to dataframe
                .reset_index()  # break up the multiindex
                .categorize(columns=[self._band_col])  # retype the band labels as categories
                .pivot_table(values=self._band_col, index=self._id_col, columns=self._band_col, aggfunc="sum")
            )  # the pivot_table call makes each band_count a column of the id_col row

            # repartition the result to align with object
            if self._object.known_divisions:
                self._object.divisions = tuple([None for i in range(self._object.npartitions + 1)])
                band_counts = band_counts.repartition(npartitions=self._object.npartitions)
            else:
                band_counts = band_counts.repartition(npartitions=self._object.npartitions)

            # short-hand for calculating nobs_total
            band_counts["total"] = band_counts[list(band_counts.columns)].sum(axis=1)

            bands = band_counts.columns.values
            self._object = self._object.assign(**{label + "_" + band: band_counts[band] for band in bands})

            if temporary:
                self._object_temp.extend(label + "_" + band for band in bands)

        else:
            counts = self._source.groupby([self._id_col])[[self._band_col]].aggregate("count")

            # repartition the result to align with object
            if self._object.known_divisions:
                self._object.divisions = tuple([None for i in range(self._object.npartitions + 1)])
                counts = counts.repartition(npartitions=self._object.npartitions)
            else:
                counts = counts.repartition(npartitions=self._object.npartitions)

            self._object = self._object.assign(**{label + "_total": counts[self._band_col]})

            if temporary:
                self._object_temp.extend([label + "_total"])

        return self

    def calc_nobs(self, by_band=False, label="nobs", temporary=True):
        """Calculates the number of observations per lightcurve.

        Parameters
        ----------
        by_band: `bool`, optional
            If True, also calculates the number of observations for each band
            in addition to providing the number of observations in total
        label: `str`, optional
            The label used to generate output columns. "_total" and the band
            labels (e.g. "_g") are appended.
        temporary: 'bool', optional
            Dictates whether the resulting columns are flagged as "temporary"
            columns within the Ensemble. Temporary columns are dropped when
            table syncs are performed, as their information is often made
            invalid by future operations. For example, the number of
            observations information is made invalid by a filter on the source
            table. Defaults to True.

        Returns
        -------
        ensemble: `tape.ensemble.Ensemble`
            The ensemble object with nobs columns added to the object table.
        """

        if by_band:
            band_counts = (
                self._source.groupby([self._id_col])[self._band_col]  # group by each object
                .value_counts()  # count occurence of each band
                .to_frame()  # convert series to dataframe
                .reset_index()  # break up the multiindex
                .categorize(columns=[self._band_col])  # retype the band labels as categories
                .pivot_table(values=self._band_col, index=self._id_col, columns=self._band_col, aggfunc="sum")
            )  # the pivot_table call makes each band_count a column of the id_col row

            # repartition the result to align with object
            if self._object.known_divisions:
                self._object.divisions = tuple([None for i in range(self._object.npartitions + 1)])
                band_counts = band_counts.repartition(npartitions=self._object.npartitions)
            else:
                band_counts = band_counts.repartition(npartitions=self._object.npartitions)

            # short-hand for calculating nobs_total
            band_counts["total"] = band_counts[list(band_counts.columns)].sum(axis=1)

            bands = band_counts.columns.values
            self._object = self._object.assign(**{label + "_" + band: band_counts[band] for band in bands})

            if temporary:
                self._object_temp.extend(label + "_" + band for band in bands)

        else:
            counts = self._source.groupby([self._id_col])[[self._band_col]].aggregate("count")

            # repartition the result to align with object
            if self._object.known_divisions:
                self._object.divisions = tuple([None for i in range(self._object.npartitions + 1)])
                counts = counts.repartition(npartitions=self._object.npartitions)
            else:
                counts = counts.repartition(npartitions=self._object.npartitions)

            self._object = self._object.assign(**{label + "_total": counts[self._band_col]})

            if temporary:
                self._object_temp.extend([label + "_total"])

        return self

    def prune(self, threshold=50, col_name=None):
        """remove objects with less observations than a given threshold

        Parameters
        ----------
        threshold: `int`, optional
            The minimum number of observations needed to retain an object.
            Default is 50.
        col_name: `str`, optional
            The name of the column to assess the threshold if available in
            the object table. If not specified, the ensemble will calculate
            the number of observations and filter on the total (sum across
            bands).

        Returns
        -------
        ensemble: `tape.ensemble.Ensemble`
            The ensemble object with pruned rows removed
        """

        # Sync Required if source is dirty
        self._lazy_sync_tables(table="object")

        if not col_name:
            self.calc_nobs(label="nobs")
            col_name = "nobs_total"

        # Mask on object table
        mask = self._object[col_name] >= threshold
        self.update_frame(self._object[mask])

        self._object.set_dirty(True) # Object table is now dirty

        return self

    def find_day_gap_offset(self):
        """Finds an approximation of the MJD offset for noon at the
        observatory.

        This function looks for the longest strecth of hours of the day
        with zero observations. This gap is treated as the daylight hours
        and the function returns the middle hour of the gap. This is used
        for automatically finding offsets for binning.

        Returns
        -------
        empty_hours: `list`
            The estimated middle of the day as a floating point day. Returns
            -1.0 if no such time is found.

        Note
        ----
        Calls a compute on the source table.
        """
        self._lazy_sync_tables(table="source")

        # Compute a histogram of observations by hour of the day.
        hours = self._source[self._time_col].apply(
            lambda x: np.floor(x * 24.0).astype(int) % 24, meta=pd.Series(dtype=int)
        )
        hour_counts = hours.value_counts().compute()

        # Find the longest run of hours with no observations.
        start_hr = 0
        best_length = 0
        best_mid_pt = -1
        while start_hr < 24:
            # Find the end of the run of zero starting at `start_hr`.
            # Note that this might wrap around 24->0 hours.
            end_hr = start_hr
            while end_hr < 48 and (end_hr % 24) not in hour_counts.index:
                end_hr += 1

            # If we have found a new longest gap, record it.
            if end_hr - start_hr > best_length:
                best_length = end_hr - start_hr
                best_mid_pt = (start_hr + end_hr) / 2.0

            # Move to the next block.
            start_hr = end_hr + 1

        if best_length == 0:
            return -1
        return (best_mid_pt % 24.0) / 24.0

    def bin_sources(
        self, time_window=1.0, offset=0.0, custom_aggr=None, count_col=None, use_map=True, **kwargs
    ):
        """Bin sources on within a given time range to improve the estimates.

        Parameters
        ----------
        time_window : `float`, optional
            The time range (in days) over which to consider observations in the same bin.
            The default is 1.0 days.
        offset : `float`, optional
            The offset in days to use for binning. This should correspond to the middle
            of the daylight hours for the observatory. Default is 0.0.
            This value can also be computed with find_day_gap_offset.
        custom_aggr : `dict`, optional
            A dictionary mapping column name to aggregation method. This can be used to
            both include additional columns to aggregate OR overwrite the aggregation
            method for time, flux, or flux error by matching those column names.
            Example: {"my_value_1": "mean", "my_value_2": "max", "psFlux": "sum"}
        count_col : `str`, optional
            The name of the column in which to count the number of sources per bin.
            If None then it does not include this column.
        use_map : `boolean`, optional
            Determines whether `dask.dataframe.DataFrame.map_partitions` is
            used (True). Using map_partitions is generally more efficient, but
            requires the data from each lightcurve is housed in a single
            partition. If False, a groupby will be performed instead.

        Returns
        ----------
        ensemble: `tape.ensemble.Ensemble`
            The ensemble object with pruned rows removed

        Notes
        -----
        * This should only be used for slowly varying sources where we can
        treat the source as constant within `time_window`.

        * As a default the function only aggregates and keeps the id, band,
        time, flux, and flux error columns. Additional columns can be preserved
        by providing the mapping of column name to aggregation function with the
        `additional_cols` parameter.
        """
        self._lazy_sync_tables(table="source")

        # Bin the time and add it as a column. We create a temporary column that
        # truncates the time into increments of `time_window`.
        tmp_time_col = "tmp_time_for_aggregation"
        if tmp_time_col in self._source.columns:
            raise KeyError(f"Column '{tmp_time_col}' already exists in source table.")
        self._source[tmp_time_col] = self._source[self._time_col].apply(
            lambda x: np.floor((x + offset) / time_window) * time_window, meta=pd.Series(dtype=float)
        )

        # Set up the aggregation functions for the time and flux columns.
        aggr_funs = {self._time_col: "mean", self._flux_col: "mean"}

        # If the source table has errors then add an aggregation function for it.
        if self._err_col in self._source.columns:
            aggr_funs[self._err_col] = dd.Aggregation(
                name="err_agg",
                chunk=lambda x: (x.count(), x.apply(lambda s: np.sum(np.power(s, 2)))),
                agg=lambda c, s: (c.sum(), s.sum()),
                finalize=lambda c, s: np.sqrt(s) / c,
            )

        # Handle the aggregation function for the bin count, including
        # adding an initial column of all ones if needed.
        if count_col is not None:
            self._bin_count_col = count_col
            if self._bin_count_col not in self._source.columns:
                self._source[self._bin_count_col] = self._source[self._time_col].apply(
                    lambda x: 1, meta=pd.Series(dtype=int)
                )
            aggr_funs[self._bin_count_col] = "sum"

        # Add any additional aggregation functions
        if custom_aggr is not None:
            for key in custom_aggr:
                # Warn the user if they are overwriting a predefined aggregation function.
                if key in aggr_funs:
                    warnings.warn(f"Warning: Overwriting aggregation function for column {key}.")
                aggr_funs[key] = custom_aggr[key]

        # Group the columns by id, band, and time bucket and aggregate.
        self.update_frame(self._source.groupby([self._id_col, self._band_col, tmp_time_col]).aggregate(aggr_funs))

        # Fix the indices and remove the temporary column.
        self.update_frame(self._source.reset_index().set_index(self._id_col).drop(tmp_time_col, axis=1))

        # Mark the source table as dirty.
        self._source.set_dirty(True)
        return self

    def batch(self, func, *args, meta=None, use_map=True, compute=True, on=None, **kwargs):
        """Run a function from tape.TimeSeries on the available ids

        Parameters
        ----------
        func : `function`
            A function to apply to all objects in the ensemble. The function
            could be a TAPE function, an initialized feature extractor from
            `light-curve` package or a user-defined function. In the least
            case the function must have the following signature:
            `func(*cols, **kwargs)`, where the names of the `cols` are
            specified in `args`, `kwargs` are keyword arguments passed to the
            function, and the return value schema is described by `meta`.
            For TAPE and `light-curve` functions `args`, `meta` and `on` are
            populated automatically.
        *args:
            Denotes the ensemble columns to use as inputs for a function,
            order must be correct for function. If passing a TAPE
            or `light-curve` function, these are populated automatically.
        meta : `pd.Series`, `pd.DataFrame`, `dict`, or `tuple-like`
            Dask's meta parameter, which lays down the expected structure of
            the results. Overridden by TAPE for TAPE and `light-curve`
            functions. If none, attempts to coerce the result to a
            pandas.Series.
        use_map : `boolean`
            Determines whether `dask.dataframe.DataFrame.map_partitions` is
            used (True). Using map_partitions is generally more efficient, but
            requires the data from each lightcurve is housed in a single
            partition. This can be checked using
            `Ensemble.check_lightcurve_cohesion`. If False, a groupby will be
            performed instead.
        compute: `boolean`
            Determines whether to compute the result immediately or hold for a
            later compute call.
        on: 'str' or 'list'
            Designates which column(s) to groupby. Columns may be from the
            source or object tables. For TAPE and `light-curve` functions
            this is populated automatically.
        **kwargs:
            Additional optional parameters passed for the selected function

        Returns
        -------
        result: `Dask.Series`
            Series of function results

        Examples
        --------
        Run a TAPE function on the ensemble:
        ```
        from tape.analysis.stetsonj import calc_stetson_J
        ens = Ensemble().from_dataset('rrlyr82')
        ensemble.batch(calc_stetson_J, band_to_calc='i')
        ```

        Run a light-curve function on the ensemble:
        ```
        from light_curve import EtaE
        ens.batch(EtaE(), band_to_calc='g')
        ```

        Run a custom function on the ensemble:
        ```
        def s2n_inter_quartile_range(flux, err):
             first, third = np.quantile(flux / err, [0.25, 0.75])
             return third - first

        ens.batch(s2n_inter_quartile_range, ens._flux_col, ens._err_col)
        ```
        Or even a numpy built-in function:
        ```
        amplitudes = ens.batch(np.ptp, ens._flux_col)
        ```
        """
        self._lazy_sync_tables(table="all")

        # Convert light-curve package feature into analysis function
        if isinstance(func, BaseLightCurveFeature):
            func = FeatureExtractor(func)
        # Extract function information if TAPE analysis function
        if isinstance(func, AnalysisFunction):
            args = func.cols(self)
            meta = func.meta(self)
            on = func.on(self)

        if meta is None:
            meta = (self._id_col, float)  # return a series of ids, default assume a float is returned

        if on is None:
            on = self._id_col  # Default grouping is by id_col
        if isinstance(on, str):
            on = [on]  # Convert to list if only one column is passed

        # Handle object columns to group on
        source_cols = list(self._source.columns)
        object_cols = list(self._object.columns)
        object_group_cols = [col for col in on if (col in object_cols) and (col not in source_cols)]

        if len(object_group_cols) > 0:
            object_col_dd = self._object[object_group_cols]
            source_to_batch = self._source.merge(object_col_dd, how="left")
        else:
            source_to_batch = self._source  # Can directly use the source table

        id_col = self._id_col  # pre-compute needed for dask in lambda function

        if use_map:  # use map_partitions
            id_col = self._id_col  # need to grab this before mapping
            batch = source_to_batch.map_partitions(
                lambda x: x.groupby(on, group_keys=False).apply(
                    lambda y: func(
                        *[y[arg].to_numpy() if arg != id_col else y.index.to_numpy() for arg in args],
                        **kwargs,
                    )
                ),
                meta=meta,
            )
        else:  # use groupby
            batch = source_to_batch.groupby(on, group_keys=False).apply(
                lambda x: func(
                    *[x[arg].to_numpy() if arg != id_col else x.index.to_numpy() for arg in args], **kwargs
                ),
                meta=meta,
            )

        if compute:
            return batch.compute()
        else:
            return batch

    def from_pandas(
        self,
        source_frame,
        object_frame=None,
        column_mapper=None,
        sync_tables=True,
        npartitions=None,
        partition_size=None,
        **kwargs,
    ):
        """Read in Pandas dataframe(s) into an ensemble object

        Parameters
        ----------
        source_frame: 'pandas.Dataframe'
            A Dask dataframe that contains source information to be read into the ensemble
        object_frame: 'pandas.Dataframe', optional
            If not specified, the object frame is generated from the source frame
        column_mapper: 'ColumnMapper' object
            If provided, the ColumnMapper is used to populate relevant column
            information mapped from the input dataset.
        sync_tables: 'bool', optional
            In the case where an `object_frame`is provided, determines whether an
            initial sync is performed between the object and source tables. If
            not performed, dynamic information like the number of observations
            may be out of date until a sync is performed internally.
        npartitions: `int`, optional
            If specified, attempts to repartition the ensemble to the specified
            number of partitions
        partition_size: `int`, optional
            If specified, attempts to repartition the ensemble to partitions
            of size `partition_size`.

        Returns
        ----------
        ensemble: `tape.ensemble.Ensemble`
            The ensemble object with the Dask dataframe data loaded.
        """
        # Construct Dask DataFrames of the source and object tables
        source = dd.from_pandas(source_frame, npartitions=npartitions)
        object = None if object_frame is None else dd.from_pandas(object_frame, npartitions=npartitions)
        return self.from_dask_dataframe(
            source,
            object_frame=object,
            column_mapper=column_mapper,
            sync_tables=sync_tables,
            npartitions=npartitions,
            partition_size=partition_size,
            **kwargs,
        )

    def from_dask_dataframe(
        self,
        source_frame,
        object_frame=None,
        column_mapper=None,
        sync_tables=True,
        npartitions=None,
        partition_size=None,
<<<<<<< HEAD
=======
        sorted=False,
        sort=False,
>>>>>>> 4243b852
        **kwargs,
    ):
        """Read in Dask dataframe(s) into an ensemble object

        Parameters
        ----------
        source_frame: 'dask.Dataframe'
            A Dask dataframe that contains source information to be read into the ensemble
        object_frame: 'dask.Dataframe', optional
            If not specified, the object frame is generated from the source frame
        column_mapper: 'ColumnMapper' object
            If provided, the ColumnMapper is used to populate relevant column
            information mapped from the input dataset.
        sync_tables: 'bool', optional
            In the case where an `object_frame`is provided, determines whether an
            initial sync is performed between the object and source tables. If
            not performed, dynamic information like the number of observations
            may be out of date until a sync is performed internally.
        npartitions: `int`, optional
            If specified, attempts to repartition the ensemble to the specified
            number of partitions
        partition_size: `int`, optional
            If specified, attempts to repartition the ensemble to partitions
            of size `partition_size`.
<<<<<<< HEAD
=======
        sorted: bool, optional
            If the index column is already sorted in increasing order.
            Defaults to False
        sort: `bool`, optional
            If True, sorts the DataFrame by the id column. Otherwise set the
            index on the individual existing partitions. Defaults to False.
>>>>>>> 4243b852

        Returns
        ----------
        ensemble: `tape.ensemble.Ensemble`
            The ensemble object with the Dask dataframe data loaded.
        """
        self._load_column_mapper(column_mapper, **kwargs)

<<<<<<< HEAD
        # TODO(wbeebe@uw.edu): Determine most efficient way to convert to SourceFrame/ObjectFrame
        source_frame = SourceFrame.from_dask_dataframe(source_frame, self)

        # Set the index of the source frame and save the resulting table
        self.update_frame(source_frame.set_index(self._id_col, drop=True))

        if object_frame is None:  # generate an indexed object table from source
            self.update_frame(self._generate_object_table())

        else:
            # TODO(wbeebe@uw.edu): Determine most efficient way to convert to SourceFrame/ObjectFrame
            self.update_frame(ObjectFrame.from_dask_dataframe(object_frame, ensemble=self))
            self.update_frame(self._object.set_index(self._id_col))

            # Optionally sync the tables, recalculates nobs columns
            if sync_tables:
                self._source.set_dirty(True)
                self._object.set_dirty(True)
=======
        # Set the index of the source frame and save the resulting table
        self._source = source_frame.set_index(self._id_col, drop=True, sorted=sorted, sort=sort)

        if object_frame is None:  # generate an indexed object table from source
            self._object = self._generate_object_table()

        else:
            self._object = object_frame
            self._object = self._object.set_index(self._id_col, sorted=sorted, sort=sort)

            # Optionally sync the tables, recalculates nobs columns
            if sync_tables:
                self._source_dirty = True
                self._object_dirty = True
>>>>>>> 4243b852
                self._sync_tables()

        if npartitions and npartitions > 1:
            self._source = self._source.repartition(npartitions=npartitions)
        elif partition_size:
            self._source = self._source.repartition(partition_size=partition_size)

        return self

    def from_hipscat(self, dir, source_subdir="source", object_subdir="object", column_mapper=None, **kwargs):
        """Read in parquet files from a hipscat-formatted directory structure
        Parameters
        ----------
        dir: 'str'
            Path to the directory structure
        source_subdir: 'str'
            Path to the subdirectory which contains source files
        object_subdir: 'str'
            Path to the subdirectory which contains object files, if None then
            files will only be read from the source_subdir
        column_mapper: 'ColumnMapper' object
            If provided, the ColumnMapper is used to populate relevant column
            information mapped from the input dataset.
        **kwargs:
            keyword arguments passed along to
            `tape.ensemble.Ensemble.from_parquet`

        Returns
        ----------
        ensemble: `tape.ensemble.Ensemble`
            The ensemble object with parquet data loaded
        """

        source_path = os.path.join(dir, source_subdir)
        source_files = glob.glob(os.path.join(source_path, "**", "*.parquet"), recursive=True)

        if object_subdir is not None:
            object_path = os.path.join(dir, object_subdir)
            object_files = glob.glob(os.path.join(object_path, "**", "*.parquet"), recursive=True)
        else:
            object_files = None

        return self.from_parquet(
            source_files,
            object_files,
            column_mapper=column_mapper,
            **kwargs,
        )

    def make_column_map(self):
        """Returns the current column mapping.

        Returns
        -------
        result: `tape.utils.ColumnMapper`
            A new column mapper representing the Ensemble's current mappings.
        """
        result = ColumnMapper(
            id_col=self._id_col,
            time_col=self._time_col,
            flux_col=self._flux_col,
            err_col=self._err_col,
            band_col=self._band_col,
            provenance_col=self._provenance_col,
        )
        return result

    def update_column_mapping(self, column_mapper=None, **kwargs):
        """Update the mapping of column names.

        Parameters
        ----------
        column_mapper: `tape.utils.ColumnMapper`, optional
            An entirely new mapping of column names. If `None` then modifies the
            current mapping using kwargs.
        kwargs:
            Individual column to name settings.

        Returns
        -------
        self: `Ensemble`
        """
        if column_mapper is not None:
            self._load_column_mapper(column_mapper, **kwargs)
        else:
            column_mapper = self.make_column_map()
            column_mapper.assign(**kwargs)
            self._load_column_mapper(column_mapper, **kwargs)
        return self

    def _load_column_mapper(self, column_mapper, **kwargs):
        """Load a column mapper object.

        Parameters
        ----------
        column_mapper: `tape.utils.ColumnMapper` or None
            The `ColumnMapper` to use. If `None` then the function
            creates a new one from kwargs.
        kwargs: optional
            Individual column to name settings.

        Returns
        -------
        self: `Ensemble`

        Raises
        ------
        ValueError if a required column is missing.
        """
        if column_mapper is None:
            column_mapper = ColumnMapper(**kwargs)

        ready, needed = column_mapper.is_ready(show_needed=True)

        if ready:
            # Assign Critical Columns
            self._id_col = column_mapper.map["id_col"]
            self._time_col = column_mapper.map["time_col"]
            self._flux_col = column_mapper.map["flux_col"]
            self._err_col = column_mapper.map["err_col"]
            self._band_col = column_mapper.map["band_col"]

            # Assign optional columns if provided
            if column_mapper.map["provenance_col"] is not None:
                self._provenance_col = column_mapper.map["provenance_col"]

        else:
            raise ValueError(f"Missing required column mapping information: {needed}")

        return self

    def from_parquet(
        self,
        source_file,
        object_file=None,
        column_mapper=None,
        provenance_label="survey_1",
        sync_tables=True,
        additional_cols=True,
        npartitions=None,
        partition_size=None,
        sorted=False,
        sort=False,
        **kwargs,
    ):
        """Read in parquet file(s) into an ensemble object

        Parameters
        ----------
        source_file: 'str'
            Path to a parquet file, or multiple parquet files that contain
            source information to be read into the ensemble
        object_file: 'str', optional
            Path to a parquet file, or multiple parquet files that contain
            object information. If not specified, it is generated from the
            source table
        column_mapper: 'ColumnMapper' object
            If provided, the ColumnMapper is used to populate relevant column
            information mapped from the input dataset.
        provenance_label: 'str', optional
            Determines the label to use if a provenance column is generated
        sync_tables: 'bool', optional
            In the case where object files are loaded in, determines whether an
            initial sync is performed between the object and source tables. If
            not performed, dynamic information like the number of observations
            may be out of date until a sync is performed internally.
        additional_cols: 'bool', optional
            Boolean to indicate whether to carry in columns beyond the
            critical columns, true will, while false will only load the columns
            containing the critical quantities (id,time,flux,err,band)
        npartitions: `int`, optional
            If specified, attempts to repartition the ensemble to the specified
            number of partitions
        partition_size: `int`, optional
            If specified, attempts to repartition the ensemble to partitions
            of size `partition_size`.
        sorted: bool, optional
            If the index column is already sorted in increasing order.
            Defaults to False
        sort: `bool`, optional
            If True, sorts the DataFrame by the id column. Otherwise set the
            index on the individual existing partitions. Defaults to False.

        Returns
        ----------
        ensemble: `tape.ensemble.Ensemble`
            The ensemble object with parquet data loaded
        """

        # load column mappings
        self._load_column_mapper(column_mapper, **kwargs)

        # Handle additional columns
        if additional_cols:
            columns = None  # None will prompt read_parquet to read in all cols
        else:
            columns = [self._time_col, self._flux_col, self._err_col, self._band_col]
            if self._provenance_col is not None:
                columns.append(self._provenance_col)

        # Read in the source parquet file(s)
<<<<<<< HEAD
        source = SourceFrame.from_parquet(source_file, index=self._id_col, columns=columns, ensemble=self)
=======
        source = dd.read_parquet(source_file, index=self._id_col, columns=columns, split_row_groups=True)
>>>>>>> 4243b852

        # Generate a provenance column if not provided
        if self._provenance_col is None:
            source["provenance"] = provenance_label
<<<<<<< HEAD
            source["provenance"] = provenance_label
=======
>>>>>>> 4243b852
            self._provenance_col = "provenance"

        object = None
        if object_file:
            # Read in the object file(s)
<<<<<<< HEAD
            object = ObjectFrame.from_parquet(object_file, index=self._id_col, ensemble=self)
=======
            object = dd.read_parquet(object_file, index=self._id_col, split_row_groups=True)
>>>>>>> 4243b852
        return self.from_dask_dataframe(
            source_frame=source,
            object_frame=object,
            column_mapper=column_mapper,
            sync_tables=sync_tables,
            npartitions=npartitions,
            partition_size=partition_size,
<<<<<<< HEAD
=======
            sorted=sorted,
            sort=sort,
>>>>>>> 4243b852
            **kwargs,
        )

    def from_dataset(self, dataset, **kwargs):
        """Load the ensemble from a TAPE dataset.

        Parameters
        ----------
        dataset: 'str'
            The name of the dataset to import

        Returns
        -------
        ensemble: `tape.ensemble.Ensemble`
            The ensemble object with the dataset loaded
        """

        req = requests.get(
            "https://github.com/lincc-frameworks/tape_benchmarking/blob/main/data/datasets.json?raw=True"
        )
        datasets_file = req.json()
        dataset_info = datasets_file[dataset]

        # Make column map from dataset
        dataset_map = dataset_info["column_map"]
        col_map = ColumnMapper(
            id_col=dataset_map["id"],
            time_col=dataset_map["time"],
            flux_col=dataset_map["flux"],
            err_col=dataset_map["error"],
            band_col=dataset_map["band"],
        )

        return self.from_parquet(
            source_file=dataset_info["source_file"],
            object_file=dataset_info["object_file"],
            column_mapper=col_map,
            provenance_label=dataset,
            **kwargs,
        )

    def available_datasets(self):
        """Retrieve descriptions of available TAPE datasets.

        Returns
        -------
        `dict`
            A dictionary of datasets with description information.
        """

        req = requests.get(
            "https://github.com/lincc-frameworks/tape_benchmarking/blob/main/data/datasets.json?raw=True"
        )
        datasets_file = req.json()

        return {key: datasets_file[key]["description"] for key in datasets_file.keys()}

    def from_source_dict(
        self, source_dict, column_mapper=None, npartitions=1, sorted=False, sort=False, **kwargs
    ):
        """Load the sources into an ensemble from a dictionary.

        Parameters
        ----------
        source_dict: 'dict'
            The dictionary containing the source information.
        column_mapper: 'ColumnMapper' object
            If provided, the ColumnMapper is used to populate relevant column
            information mapped from the input dataset.
        npartitions: `int`, optional
            If specified, attempts to repartition the ensemble to the specified
            number of partitions
        sorted: bool, optional
            If the index column is already sorted in increasing order.
            Defaults to False
        sort: `bool`, optional
            If True, sorts the DataFrame by the id column. Otherwise set the
            index on the individual existing partitions. Defaults to False.

        Returns
        ----------
        ensemble: `tape.ensemble.Ensemble`
            The ensemble object with dictionary data loaded
        """
<<<<<<< HEAD

        # Load the source data into a dataframe.
        source_frame = SourceFrame.from_dict(source_dict, npartitions=npartitions)

=======

        # Load the source data into a dataframe.
        source_frame = dd.DataFrame.from_dict(source_dict, npartitions=npartitions)

>>>>>>> 4243b852
        return self.from_dask_dataframe(
            source_frame,
            object_frame=None,
            column_mapper=column_mapper,
            sync_tables=True,
            npartitions=npartitions,
<<<<<<< HEAD
=======
            sorted=sorted,
            sort=sort,
>>>>>>> 4243b852
            **kwargs,
        )

    def convert_flux_to_mag(self, zero_point, zp_form="mag", out_col_name=None, flux_col=None, err_col=None):
        """Converts a flux column into a magnitude column.

        Parameters
        ----------
        zero_point: 'str' or 'float'
            The name of the ensemble column containing the zero point
            information for column transformation. Alternatively, a single
            float number to apply for all fluxes.
        zp_form: `str`, optional
            The form of the zero point column, either "flux" or
            "magnitude"/"mag". Determines how the zero point (zp) is applied in
            the conversion. If "flux", then the function is applied as
            mag=-2.5*log10(flux/zp), or if "magnitude", then
            mag=-2.5*log10(flux)+zp.
        out_col_name: 'str', optional
            The name of the output magnitude column, if None then the output
            is just the flux column name + "_mag". The error column is also
            generated as the out_col_name + "_err".
        flux_col: 'str', optional
            The name of the ensemble flux column to convert into magnitudes.
            Uses the Ensemble mapped flux column if not specified.
        err_col: 'str', optional
            The name of the ensemble column containing the errors to propagate.
            Errors are propagated using the following approximation:
            Err= (2.5/log(10))*(flux_error/flux), which holds mainly when the
            error in flux is much smaller than the flux. Uses the Ensemble
            mapped error column if not specified.

        Returns
        ----------
        ensemble: `tape.ensemble.Ensemble`
            The ensemble object with a new magnitude (and error) column.

        """

        # Assign Ensemble cols if not provided
        if flux_col is None:
            flux_col = self._flux_col
        if err_col is None:
            err_col = self._err_col

        if out_col_name is None:
            out_col_name = flux_col + "_mag"

        if zp_form == "flux":  # mag = -2.5*np.log10(flux/zp)
            if isinstance(zero_point, str):
<<<<<<< HEAD
                self.update_frame(self._source.assign(
                    **{out_col_name: lambda x: -2.5 * np.log10(x[flux_col] / x[zero_point])}
                ))
            else:
                self.update_frame(self._source.assign(
                    **{out_col_name: lambda x: -2.5 * np.log10(x[flux_col] / zero_point)}
                ))

        elif zp_form == "magnitude" or zp_form == "mag":  # mag = -2.5*np.log10(flux) + zp
            if isinstance(zero_point, str):
                self.update_frame(self._source.assign(
                    **{out_col_name: lambda x: -2.5 * np.log10(x[flux_col]) + x[zero_point]}
                ))
            else:
                self.update_frame(self._source.assign(
                    **{out_col_name: lambda x: -2.5 * np.log10(x[flux_col]) + zero_point}
                ))
=======
                self._source = self._source.assign(
                    **{out_col_name: lambda x: -2.5 * np.log10(x[flux_col] / x[zero_point])}
                )
            else:
                self._source = self._source.assign(
                    **{out_col_name: lambda x: -2.5 * np.log10(x[flux_col] / zero_point)}
                )

        elif zp_form == "magnitude" or zp_form == "mag":  # mag = -2.5*np.log10(flux) + zp
            if isinstance(zero_point, str):
                self._source = self._source.assign(
                    **{out_col_name: lambda x: -2.5 * np.log10(x[flux_col]) + x[zero_point]}
                )
            else:
                self._source = self._source.assign(
                    **{out_col_name: lambda x: -2.5 * np.log10(x[flux_col]) + zero_point}
                )
>>>>>>> 4243b852
        else:
            raise ValueError(f"{zp_form} is not a valid zero_point format.")

        # Calculate Errors
        if err_col is not None:
            self.update_frame(self._source.assign(
                **{out_col_name + "_err": lambda x: (2.5 / np.log(10)) * (x[err_col] / x[flux_col])}
            ))

        return self
 
    def _generate_object_table(self):
        """Generate an empty object table from the source table."""
        sor_idx = self._source.index.unique()
        obj_df = pd.DataFrame(index=sor_idx)
<<<<<<< HEAD

        # Convert the resulting dataframe into an ObjectFrame
        # TODO(wbeebe): Switch for a cleaner loading fucnction
        res = ObjectFrame.from_dask_dataframe(
            dd.from_pandas(obj_df, npartitions=int(np.ceil(self._source.npartitions / 100))), ensemble=self)
=======
        res = dd.from_pandas(obj_df, npartitions=int(np.ceil(self._source.npartitions / 100)))
>>>>>>> 4243b852

        return res

    def _lazy_sync_tables(self, table="object"):
        """Call the sync operation for the table only if the
        the table being modified (`table`) needs to be synced.
        Does nothing in the case that only the table to be modified
        is dirty.

        Parameters
        ----------
        table: `str`, optional
            The table being modified. Should be one of "object",
            "source", or "all"
        """
        if table == "object" and self._source.is_dirty():  # object table should be updated
            self._sync_tables()
        elif table == "source" and self._object.is_dirty():  # source table should be updated
            self._sync_tables()
        elif table == "all" and (self._source.is_dirty() or self._object.is_dirty()):
            self._sync_tables()
        return self

    def _sync_tables(self):
        """Sync operation to align both tables.

        Filtered objects are always removed from the source. But filtered
        sources may be kept in the object table is the Ensemble's
        keep_empty_objects attribute is set to True.
        """

        if self._object.is_dirty():
            # Sync Object to Source; remove any missing objects from source
            obj_idx = list(self._object.index.compute())
<<<<<<< HEAD
            self.update_frame(self._source.map_partitions(lambda x: x[x.index.isin(obj_idx)]))
            self.update_frame(self._source.persist())  # persist the source frame

            # Drop Temporary Source Columns on Sync
            if len(self._source_temp):
                self.update_frame(self._source.drop(columns=self._source_temp))
                print(f"Temporary columns dropped from Source Table: {self._source_temp}")
                self._source_temp = []

        if self._source.is_dirty():  # not elif
            if not self.keep_empty_objects:
                # Sync Source to Object; remove any objects that do not have sources
                sor_idx = list(self._source.index.unique().compute())
                self.update_frame(self._object.map_partitions(lambda x: x[x.index.isin(sor_idx)]))
                self.update_frame(self._object.persist())  # persist the object frame

            # Drop Temporary Object Columns on Sync
            if len(self._object_temp):
                self.update_frame(self._object.drop(columns=self._object_temp))
=======
            self._source = self._source.map_partitions(lambda x: x[x.index.isin(obj_idx)])
            self._source = self._source.persist()  # persist the source frame

            # Drop Temporary Source Columns on Sync
            if len(self._source_temp):
                self._source = self._source.drop(columns=self._source_temp)
                print(f"Temporary columns dropped from Source Table: {self._source_temp}")
                self._source_temp = []

        if self._source_dirty:  # not elif
            if not self.keep_empty_objects:
                # Sync Source to Object; remove any objects that do not have sources
                sor_idx = list(self._source.index.unique().compute())
                self._object = self._object.map_partitions(lambda x: x[x.index.isin(sor_idx)])
                self._object = self._object.persist()  # persist the object frame

            # Drop Temporary Object Columns on Sync
            if len(self._object_temp):
                self._object = self._object.drop(columns=self._object_temp)
>>>>>>> 4243b852
                print(f"Temporary columns dropped from Object Table: {self._object_temp}")
                self._object_temp = []

        # Now synced and clean
        self._source.set_dirty(False)
        self._object.set_dirty(False)
        return self

    def to_timeseries(
        self,
        target,
        id_col=None,
        time_col=None,
        flux_col=None,
        err_col=None,
        band_col=None,
    ):
        """Construct a timeseries object from one target object_id, assumes
        that the result is a collection of lightcurves (output from query_ids)

        Parameters
        ----------
        target: `int`
            Id of a source to be extracted
        id_col: 'str', optional
            Identifies which column contains the Object IDs
        time_col: 'str', optional
            Identifies which column contains the time information
        flux_col: 'str', optional
            Identifies which column contains the flux/magnitude information
        err_col: 'str', optional
            Identifies which column contains the error information
        band_col: 'str', optional
            Identifies which column contains the band information

        Returns
        ----------
        ts: `TimeSeries`
            Timeseries for a single object

        Note
        ----
        All _col parameters when not specified will use the appropriate columns
        determined on data ingest as critical columns.
        """

        # Without a specified column, use defaults
        if id_col is None:
            id_col = self._id_col
        if time_col is None:
            time_col = self._time_col
        if flux_col is None:
            flux_col = self._flux_col
        if err_col is None:
            err_col = self._err_col
        if band_col is None:
            band_col = self._band_col

        df = self._source.loc[target].compute()
        ts = TimeSeries().from_dataframe(
            data=df,
            object_id=target,
            time_label=time_col,
            flux_label=flux_col,
            err_label=err_col,
            band_label=band_col,
        )
        return ts

    def _build_index(self, obj_id, band):
        """Build pandas multiindex from object_ids and bands

        Parameters
        ----------
        obj_id : `np.array` or `list`
            A list of object id for each row in the data.
        band : `np.array` or `list`
            A list of the band for each row in the data.

        Returns
        -------
        index : `pd.MultiIndex`
        """
        count_dict = {}
        idx = []
        for o, b in zip(obj_id, band):
            count = count_dict.get((o, b), 0)
            idx.append(count)

            # Increment count for obs_id + band or insert 1 there wasn't an ongoing count.
            count_dict[(o, b)] = count + 1
        tuples = zip(obj_id, band, idx)
        index = pd.MultiIndex.from_tuples(tuples, names=["object_id", "band", "index"])
        return index

    def sf2(self, sf_method="basic", argument_container=None, use_map=True):
        """Wrapper interface for calling structurefunction2 on the ensemble

        Parameters
        ----------
        sf_method : 'str'
            The structure function calculation method to be used, by default "basic".
        argument_container : StructureFunctionArgumentContainer, optional
            Container object for additional configuration options, by default None.
        use_map : `boolean`
            Determines whether `dask.dataframe.DataFrame.map_partitions` is
            used (True). Using map_partitions is generally more efficient, but
            requires the data from each lightcurve is housed in a single
            partition. If False, a groupby will be performed instead.

        Returns
        ----------
        result : `pandas.DataFrame`
            Structure function squared for each of input bands.

        Notes
        ----------
        In case that no value for `band_to_calc` is passed, the function is
        executed on all available bands in `band`.
        """

        # Create a default argument container of the correct type if one was not
        # provided. This is only necessary here because we need to know about
        # `combine` in the next conditional.
        if argument_container is None:
            argument_container_type = SF_METHODS[sf_method].expected_argument_container()
            argument_container = argument_container_type()

        if argument_container.combine:
            result = calc_sf2(
                self._source[self._time_col],
                self._source[self._flux_col],
                self._source[self._err_col],
                self._source[self._band_col],
                self._source.index,
                argument_container=argument_container,
            )
            return result
        else:
            result = self.batch(calc_sf2, use_map=use_map, argument_container=argument_container)

            return result<|MERGE_RESOLUTION|>--- conflicted
+++ resolved
@@ -333,8 +333,8 @@
             if all(prev_div):
                 self.update_frame(self._source.repartition(divisions=prev_div))
             elif self._source.npartitions != prev_num:
-                self.update_frame(self._source.repartition(npartitions=prev_num))
-
+                self._source = self._source.repartition(npartitions=prev_num)
+        
         return self
 
     def client_info(self):
@@ -629,12 +629,7 @@
 
         if table == "object":
             pre_cols = self._object.columns
-<<<<<<< HEAD
             self.update_frame(self._object.assign(**kwargs))
-=======
-            self._object = self._object.assign(**kwargs)
-            self._object_dirty = True
->>>>>>> 4243b852
             post_cols = self._object.columns
 
             if temporary:
@@ -642,12 +637,7 @@
 
         elif table == "source":
             pre_cols = self._source.columns
-<<<<<<< HEAD
             self.update_frame(self._source.assign(**kwargs))
-=======
-            self._source = self._source.assign(**kwargs)
-            self._source_dirty = True
->>>>>>> 4243b852
             post_cols = self._source.columns
 
             if temporary:
@@ -743,74 +733,6 @@
             self.update_frame(table_ddf)
         elif table == "source":
             self.update_frame(table_ddf)
-
-        return self
-
-    def calc_nobs(self, by_band=False, label="nobs", temporary=True):
-        """Calculates the number of observations per lightcurve.
-
-        Parameters
-        ----------
-        by_band: `bool`, optional
-            If True, also calculates the number of observations for each band
-            in addition to providing the number of observations in total
-        label: `str`, optional
-            The label used to generate output columns. "_total" and the band
-            labels (e.g. "_g") are appended.
-        temporary: 'bool', optional
-            Dictates whether the resulting columns are flagged as "temporary"
-            columns within the Ensemble. Temporary columns are dropped when
-            table syncs are performed, as their information is often made
-            invalid by future operations. For example, the number of
-            observations information is made invalid by a filter on the source
-            table. Defaults to True.
-
-        Returns
-        -------
-        ensemble: `tape.ensemble.Ensemble`
-            The ensemble object with nobs columns added to the object table.
-        """
-
-        if by_band:
-            band_counts = (
-                self._source.groupby([self._id_col])[self._band_col]  # group by each object
-                .value_counts()  # count occurence of each band
-                .to_frame()  # convert series to dataframe
-                .reset_index()  # break up the multiindex
-                .categorize(columns=[self._band_col])  # retype the band labels as categories
-                .pivot_table(values=self._band_col, index=self._id_col, columns=self._band_col, aggfunc="sum")
-            )  # the pivot_table call makes each band_count a column of the id_col row
-
-            # repartition the result to align with object
-            if self._object.known_divisions:
-                self._object.divisions = tuple([None for i in range(self._object.npartitions + 1)])
-                band_counts = band_counts.repartition(npartitions=self._object.npartitions)
-            else:
-                band_counts = band_counts.repartition(npartitions=self._object.npartitions)
-
-            # short-hand for calculating nobs_total
-            band_counts["total"] = band_counts[list(band_counts.columns)].sum(axis=1)
-
-            bands = band_counts.columns.values
-            self._object = self._object.assign(**{label + "_" + band: band_counts[band] for band in bands})
-
-            if temporary:
-                self._object_temp.extend(label + "_" + band for band in bands)
-
-        else:
-            counts = self._source.groupby([self._id_col])[[self._band_col]].aggregate("count")
-
-            # repartition the result to align with object
-            if self._object.known_divisions:
-                self._object.divisions = tuple([None for i in range(self._object.npartitions + 1)])
-                counts = counts.repartition(npartitions=self._object.npartitions)
-            else:
-                counts = counts.repartition(npartitions=self._object.npartitions)
-
-            self._object = self._object.assign(**{label + "_total": counts[self._band_col]})
-
-            if temporary:
-                self._object_temp.extend([label + "_total"])
 
         return self
 
@@ -1250,11 +1172,8 @@
         sync_tables=True,
         npartitions=None,
         partition_size=None,
-<<<<<<< HEAD
-=======
         sorted=False,
         sort=False,
->>>>>>> 4243b852
         **kwargs,
     ):
         """Read in Dask dataframe(s) into an ensemble object
@@ -1279,15 +1198,12 @@
         partition_size: `int`, optional
             If specified, attempts to repartition the ensemble to partitions
             of size `partition_size`.
-<<<<<<< HEAD
-=======
         sorted: bool, optional
             If the index column is already sorted in increasing order.
             Defaults to False
         sort: `bool`, optional
             If True, sorts the DataFrame by the id column. Otherwise set the
             index on the individual existing partitions. Defaults to False.
->>>>>>> 4243b852
 
         Returns
         ----------
@@ -1296,12 +1212,12 @@
         """
         self._load_column_mapper(column_mapper, **kwargs)
 
-<<<<<<< HEAD
         # TODO(wbeebe@uw.edu): Determine most efficient way to convert to SourceFrame/ObjectFrame
         source_frame = SourceFrame.from_dask_dataframe(source_frame, self)
 
         # Set the index of the source frame and save the resulting table
-        self.update_frame(source_frame.set_index(self._id_col, drop=True))
+        self.update_frame(
+            source_frame.set_index(self._id_col, drop=True, sorted=sorted, sort=sort))
 
         if object_frame is None:  # generate an indexed object table from source
             self.update_frame(self._generate_object_table())
@@ -1309,28 +1225,12 @@
         else:
             # TODO(wbeebe@uw.edu): Determine most efficient way to convert to SourceFrame/ObjectFrame
             self.update_frame(ObjectFrame.from_dask_dataframe(object_frame, ensemble=self))
-            self.update_frame(self._object.set_index(self._id_col))
+            self.update_frame(self._object.set_index(self._id_col, sorted=sorted, sort=sort))
 
             # Optionally sync the tables, recalculates nobs columns
             if sync_tables:
                 self._source.set_dirty(True)
                 self._object.set_dirty(True)
-=======
-        # Set the index of the source frame and save the resulting table
-        self._source = source_frame.set_index(self._id_col, drop=True, sorted=sorted, sort=sort)
-
-        if object_frame is None:  # generate an indexed object table from source
-            self._object = self._generate_object_table()
-
-        else:
-            self._object = object_frame
-            self._object = self._object.set_index(self._id_col, sorted=sorted, sort=sort)
-
-            # Optionally sync the tables, recalculates nobs columns
-            if sync_tables:
-                self._source_dirty = True
-                self._object_dirty = True
->>>>>>> 4243b852
                 self._sync_tables()
 
         if npartitions and npartitions > 1:
@@ -1532,29 +1432,17 @@
                 columns.append(self._provenance_col)
 
         # Read in the source parquet file(s)
-<<<<<<< HEAD
         source = SourceFrame.from_parquet(source_file, index=self._id_col, columns=columns, ensemble=self)
-=======
-        source = dd.read_parquet(source_file, index=self._id_col, columns=columns, split_row_groups=True)
->>>>>>> 4243b852
 
         # Generate a provenance column if not provided
         if self._provenance_col is None:
             source["provenance"] = provenance_label
-<<<<<<< HEAD
-            source["provenance"] = provenance_label
-=======
->>>>>>> 4243b852
             self._provenance_col = "provenance"
 
         object = None
         if object_file:
             # Read in the object file(s)
-<<<<<<< HEAD
             object = ObjectFrame.from_parquet(object_file, index=self._id_col, ensemble=self)
-=======
-            object = dd.read_parquet(object_file, index=self._id_col, split_row_groups=True)
->>>>>>> 4243b852
         return self.from_dask_dataframe(
             source_frame=source,
             object_frame=object,
@@ -1562,11 +1450,8 @@
             sync_tables=sync_tables,
             npartitions=npartitions,
             partition_size=partition_size,
-<<<<<<< HEAD
-=======
             sorted=sorted,
             sort=sort,
->>>>>>> 4243b852
             **kwargs,
         )
 
@@ -1651,28 +1536,18 @@
         ensemble: `tape.ensemble.Ensemble`
             The ensemble object with dictionary data loaded
         """
-<<<<<<< HEAD
 
         # Load the source data into a dataframe.
         source_frame = SourceFrame.from_dict(source_dict, npartitions=npartitions)
 
-=======
-
-        # Load the source data into a dataframe.
-        source_frame = dd.DataFrame.from_dict(source_dict, npartitions=npartitions)
-
->>>>>>> 4243b852
         return self.from_dask_dataframe(
             source_frame,
             object_frame=None,
             column_mapper=column_mapper,
             sync_tables=True,
             npartitions=npartitions,
-<<<<<<< HEAD
-=======
             sorted=sorted,
             sort=sort,
->>>>>>> 4243b852
             **kwargs,
         )
 
@@ -1723,7 +1598,6 @@
 
         if zp_form == "flux":  # mag = -2.5*np.log10(flux/zp)
             if isinstance(zero_point, str):
-<<<<<<< HEAD
                 self.update_frame(self._source.assign(
                     **{out_col_name: lambda x: -2.5 * np.log10(x[flux_col] / x[zero_point])}
                 ))
@@ -1741,25 +1615,6 @@
                 self.update_frame(self._source.assign(
                     **{out_col_name: lambda x: -2.5 * np.log10(x[flux_col]) + zero_point}
                 ))
-=======
-                self._source = self._source.assign(
-                    **{out_col_name: lambda x: -2.5 * np.log10(x[flux_col] / x[zero_point])}
-                )
-            else:
-                self._source = self._source.assign(
-                    **{out_col_name: lambda x: -2.5 * np.log10(x[flux_col] / zero_point)}
-                )
-
-        elif zp_form == "magnitude" or zp_form == "mag":  # mag = -2.5*np.log10(flux) + zp
-            if isinstance(zero_point, str):
-                self._source = self._source.assign(
-                    **{out_col_name: lambda x: -2.5 * np.log10(x[flux_col]) + x[zero_point]}
-                )
-            else:
-                self._source = self._source.assign(
-                    **{out_col_name: lambda x: -2.5 * np.log10(x[flux_col]) + zero_point}
-                )
->>>>>>> 4243b852
         else:
             raise ValueError(f"{zp_form} is not a valid zero_point format.")
 
@@ -1775,15 +1630,11 @@
         """Generate an empty object table from the source table."""
         sor_idx = self._source.index.unique()
         obj_df = pd.DataFrame(index=sor_idx)
-<<<<<<< HEAD
 
         # Convert the resulting dataframe into an ObjectFrame
         # TODO(wbeebe): Switch for a cleaner loading fucnction
         res = ObjectFrame.from_dask_dataframe(
             dd.from_pandas(obj_df, npartitions=int(np.ceil(self._source.npartitions / 100))), ensemble=self)
-=======
-        res = dd.from_pandas(obj_df, npartitions=int(np.ceil(self._source.npartitions / 100)))
->>>>>>> 4243b852
 
         return res
 
@@ -1818,7 +1669,6 @@
         if self._object.is_dirty():
             # Sync Object to Source; remove any missing objects from source
             obj_idx = list(self._object.index.compute())
-<<<<<<< HEAD
             self.update_frame(self._source.map_partitions(lambda x: x[x.index.isin(obj_idx)]))
             self.update_frame(self._source.persist())  # persist the source frame
 
@@ -1838,27 +1688,6 @@
             # Drop Temporary Object Columns on Sync
             if len(self._object_temp):
                 self.update_frame(self._object.drop(columns=self._object_temp))
-=======
-            self._source = self._source.map_partitions(lambda x: x[x.index.isin(obj_idx)])
-            self._source = self._source.persist()  # persist the source frame
-
-            # Drop Temporary Source Columns on Sync
-            if len(self._source_temp):
-                self._source = self._source.drop(columns=self._source_temp)
-                print(f"Temporary columns dropped from Source Table: {self._source_temp}")
-                self._source_temp = []
-
-        if self._source_dirty:  # not elif
-            if not self.keep_empty_objects:
-                # Sync Source to Object; remove any objects that do not have sources
-                sor_idx = list(self._source.index.unique().compute())
-                self._object = self._object.map_partitions(lambda x: x[x.index.isin(sor_idx)])
-                self._object = self._object.persist()  # persist the object frame
-
-            # Drop Temporary Object Columns on Sync
-            if len(self._object_temp):
-                self._object = self._object.drop(columns=self._object_temp)
->>>>>>> 4243b852
                 print(f"Temporary columns dropped from Object Table: {self._object_temp}")
                 self._object_temp = []
 
