--- conflicted
+++ resolved
@@ -1008,11 +1008,7 @@
         self.source.set_dirty(True)
         return self
 
-<<<<<<< HEAD
-    def batch(self, func, *args, meta=None, use_map=True, compute=True, on=None, sort_by_time=True, label="", **kwargs):
-=======
-    def batch(self, func, *args, meta=None, by_band=False, use_map=True, on=None, label="", **kwargs):
->>>>>>> 97a2bfca
+    def batch(self, func, *args, meta=None, by_band=False, use_map=True, on=None, sort_by_time=True, label="", **kwargs):
         """Run a function from tape.TimeSeries on the available ids
 
         Parameters
