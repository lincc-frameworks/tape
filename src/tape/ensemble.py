import glob
import os
import warnings
import requests
import dask.dataframe as dd
import numpy as np
import pandas as pd

from dask.distributed import Client
from collections import Counter

from .analysis.base import AnalysisFunction
from .analysis.feature_extractor import BaseLightCurveFeature, FeatureExtractor
from .analysis.structure_function import SF_METHODS
from .analysis.structurefunction2 import calc_sf2
from .ensemble_frame import EnsembleFrame, EnsembleSeries, ObjectFrame, SourceFrame, TapeFrame, TapeSeries
from .timeseries import TimeSeries
from .utils import ColumnMapper

# TODO import from EnsembleFrame...?
SOURCE_FRAME_LABEL = "source"
OBJECT_FRAME_LABEL = "object"

DEFAULT_FRAME_LABEL = "result" # A base default label for an Ensemble's result frames.

class Ensemble:
    """Ensemble object is a collection of light curve ids"""

    def __init__(self, client=True, **kwargs):
        """Constructor of an Ensemble instance.

        Parameters
        ----------
        client: `dask.distributed.client` or `bool`, optional
            Accepts an existing `dask.distributed.Client`, or creates one if
            `client=True`, passing any additional kwargs to a
             dask.distributed.Client constructor call. If `client=False`, the
             Ensemble is created without a distributed client.

        """
        self.result = None  # holds the latest query

        self._source = None  # Source Table
        self._object = None  # Object Table

        self.frames = {} # Frames managed by this Ensemble, keyed by label

        # A unique ID to allocate new result frame labels.
        self.default_frame_id = 1

        # TODO(wbeebe@uw.edu) Replace self._source and self._object with these 
        self.source = None # Source Table EnsembleFrame
        self.object = None # Object Table EnsembleFrame

        self._source_temp = []  # List of temporary columns in Source
        self._object_temp = []  # List of temporary columns in Object

        self._source_temp = []  # List of temporary columns in Source
        self._object_temp = []  # List of temporary columns in Object

        # Default to removing empty objects.
        self.keep_empty_objects = kwargs.get("keep_empty_objects", False)

        # Initialize critical column quantities
        self._id_col = None
        self._time_col = None
        self._flux_col = None
        self._err_col = None
        self._band_col = None
        self._provenance_col = None

        self.client = None
        self.cleanup_client = False

        # Setup Dask Distributed Client if Provided
        if isinstance(client, Client):
            self.client = client
            self.cleanup_client = True
        elif client:
            self.client = Client(**kwargs)  # arguments passed along to Client
            self.cleanup_client = True

    def __enter__(self):
        return self

    def __exit__(self, exc_type, exc_value, traceback):
        if self.cleanup_client:
            self.client.close()
        return self

    def __del__(self):
        if self.cleanup_client:
            self.client.close()
        return self

    def add_frame(self, frame, label):
        """Adds a new frame for the Ensemble to track.

        Parameters
        ----------
        frame: `tape.ensemble.EnsembleFrame`
            The frame object for the Ensemble to track.
        label: `str`
        |   The label for the Ensemble to use to track the frame.    

        Returns
        -------
        self: `Ensemble`

        Raises
        ------
        ValueError if the label is "source", "object", or already tracked by the Ensemble.
        """
        if label == SOURCE_FRAME_LABEL or label == OBJECT_FRAME_LABEL:
            raise ValueError(
                f"Unable to add frame with reserved label " f"'{label}'"
                )
        if label in self.frames:
            raise ValueError(
                f"Unable to add frame: a frame with label " f"'{label}'" f"is in the Ensemble."
                )
        # Assign the frame to the requested tracking label.
        frame.label = label
        # Update the ensemble to track this labeled frame.
        self.update_frame(frame)
        return self

    def update_frame(self, frame):
        """Updates a frame tracked by the Ensemble or otherwise adds it to the Ensemble.
        The frame is tracked by its `EnsembleFrame.label` field.

        Parameters
        ----------
        frame: `tape.ensemble.EnsembleFrame`
            The frame for the Ensemble to update. If not already tracked, it is added.

        Returns
        -------
        self: `Ensemble`

        Raises
        ------
        ValueError if the `frame.label` is unpopulated, or if the frame is not a SourceFrame or ObjectFrame
        but uses the reserved labels.
        """
        if frame.label is None:
            raise ValueError(
                f"Unable to update frame with no populated `EnsembleFrame.label`."
                )
        if isinstance(frame, SourceFrame) or isinstance(frame, ObjectFrame):
            expected_label = SOURCE_FRAME_LABEL if isinstance(frame, SourceFrame) else OBJECT_FRAME_LABEL
            if frame.label != expected_label:
                raise ValueError(f"Unable to update frame with reserved label " f"'{frame.label}'"
                )
            if isinstance(frame, SourceFrame):
                self._source = frame
                self.source = frame
            elif isinstance(frame, ObjectFrame):
                self._object = frame
                self.object = frame

        # Ensure this frame is assigned to this Ensemble.
        frame.ensemble = self
        self.frames[frame.label] = frame
        return self
    
    def drop_frame(self, label):
        """Drops a frame tracked by the Ensemble.

        Parameters
        ----------
        label: `str`
        |   The label of the frame to be dropped by the Ensemble.

        Returns
        -------
        self: `Ensemble`

        Raises
        ------
        ValueError if the label is "source", or "object".
        KeyError if the label is not tracked by the Ensemble.
        """
        if label == SOURCE_FRAME_LABEL or label == OBJECT_FRAME_LABEL:
            raise ValueError(
                f"Unable to drop frame with reserved label " f"'{label}'"
                )
        if label not in self.frames:
            raise KeyError(
                f"Unable to drop frame: no frame with label " f"'{label}'" f"is in the Ensemble."
                )
        del self.frames[label]
        return self

    def select_frame(self, label):
        """Selects and returns frame tracked by the Ensemble.

        Parameters
        ----------
        label: `str`
        |   The label of a frame tracked by the Ensemble to be selected.

        Returns
        -------
        result: `tape.ensemeble.EnsembleFrame`

        Raises
        ------
        KeyError if the label is not tracked by the Ensemble.
        """
        if label not in self.frames:
            raise KeyError(
                f"Unable to select frame: no frame with label" f"'{label}'" f" is in the Ensemble."
                )
        return self.frames[label]
    
    def frame_info(self, labels=None, verbose=True, memory_usage=True, **kwargs):
        """Wrapper for calling dask.dataframe.DataFrame.info() on frames tracked by the Ensemble.

        Parameters
        ----------
        labels: `list`, optional
            A list of labels for Ensemble frames to summarize.
            If None, info is printed for all tracked frames.
        verbose: `bool`, optional
            Whether to print the whole summary
        memory_usage: `bool`, optional
            Specifies whether total memory usage of the DataFrame elements
            (including the index) should be displayed.
        **kwargs:
            keyword arguments passed along to
            `dask.dataframe.DataFrame.info()`
        Returns
        -------
        None

        Raises
        ------
        KeyError if a label in labels is not tracked by the Ensemble.
        """
        if labels is None:
            labels = self.frames.keys()
        for label in labels:
            if label not in self.frames:
                raise KeyError(
                    f"Unable to get frame info: no frame with label " f"'{label}'" f" is in the Ensemble."
                    )
            print(label, "Frame")
            print(self.frames[label].info(verbose=verbose, memory_usage=memory_usage, **kwargs))

    def _generate_frame_label(self):
        """ Generates a new unique label for a result frame. """
        result = DEFAULT_FRAME_LABEL + "_" + str(self.default_frame_id)
        self.default_frame_id += 1 # increment to guarantee uniqueness
        while result in self.frames:
            # If the generated label has been taken by a user, increment again.
            # In most workflows, we expect the number of frames to be O(100) so it's unlikely for
            # the performance cost of this method to be high.
            result = DEFAULT_FRAME_LABEL + "_" + str(self.default_frame_id)
            self.default_frame_id += 1
        return result

    def insert_sources(
        self,
        obj_ids,
        bands,
        timestamps,
        fluxes,
        flux_errs=None,
        provenance_label="custom",
        force_repartition=False,
        **kwargs,
    ):
        """Manually insert sources into the ensemble.

        Requires, at a minimum, the object’s ID and the band, timestamp,
        and flux of the observation.

        Note
        ----
        This function is expensive and is provides mainly for testing purposes.
        Care should be used when incorporating it into the core of an analysis.

        Parameters
        ----------
        obj_ids: `list`
            A list of the sources' object ID.
        bands: `list`
            A list of the bands of the observation.
        timestamps: `list`
            A list of the times the sources were observed.
        fluxes: `list`
            A list of the fluxes of the observations.
        flux_errs: `list`, optional
            A list of the errors in the flux.
        provenance_label: `str`, optional
            A label that denotes the provenance of the new observations.
        force_repartition: `bool` optional
            Do an immediate repartition of the dataframes.
        """
        # Check the lists are all the same sizes.
        num_inserting: int = len(obj_ids)
        if num_inserting != len(bands):
            raise ValueError(f"Incorrect bands length during insert" f"{num_inserting} != {len(bands)}")
        if num_inserting != len(timestamps):
            raise ValueError(
                f"Incorrect timestamps length during insert" f"{num_inserting} != {len(timestamps)}"
            )
        if num_inserting != len(fluxes):
            raise ValueError(f"Incorrect fluxes length during insert" f"{num_inserting} != {len(fluxes)}")
        if flux_errs is not None and num_inserting != len(flux_errs):
            raise ValueError(
                f"Incorrect flux_errs length during insert" f"{num_inserting} != {len(flux_errs)}"
            )

        # Construct provenance array
        provenance = [provenance_label] * len(obj_ids)

        # Create a dictionary with the new information.
        rows = {
            self._id_col: obj_ids,
            self._band_col: bands,
            self._time_col: timestamps,
            self._flux_col: fluxes,
            self._provenance_col: provenance,
        }
        if flux_errs is not None:
            rows[self._err_col] = flux_errs

        # Add any other supplied columns to the dictionary.
        for key, value in kwargs.items():
            if key in self._data.columns:
                rows[key] = value

        # Create the new row and set the paritioning to match the original dataframe.
        df2 = dd.DataFrame.from_dict(rows, npartitions=1)
        df2 = df2.set_index(self._id_col, drop=True, sort=True)

        # Save the divisions and number of partitions.
        prev_div = self._source.divisions
        prev_num = self._source.npartitions

        # Append the new rows to the correct divisions.
        self.update_frame(dd.concat([self._source, df2], axis=0, interleave_partitions=True))
        self._source.set_dirty(True)

        # Do the repartitioning if requested. If the divisions were set, reuse them.
        # Otherwise, use the same number of partitions.
        if force_repartition:
            if all(prev_div):
                self.update_frame(self._source.repartition(divisions=prev_div))
            elif self._source.npartitions != prev_num:
                self._source = self._source.repartition(npartitions=prev_num)
        
        return self

    def client_info(self):
        """Calls the Dask Client, which returns cluster information

        Parameters
        ----------
        None

        Returns
        ----------
        self.client: `distributed.client.Client`
            Dask Client information
        """
        return self.client  # Prints Dask dashboard to screen

    def info(self, verbose=True, memory_usage=True, **kwargs):
        """Wrapper for dask.dataframe.DataFrame.info() for the Source and Object tables

        Parameters
        ----------
        verbose: `bool`, optional
            Whether to print the whole summary
        memory_usage: `bool`, optional
            Specifies whether total memory usage of the DataFrame elements
            (including the index) should be displayed.
        Returns
        ----------
        None
        """
        # Sync tables if user wants to retrieve their information
        self._lazy_sync_tables(table="all")

        print("Object Table")
        self._object.info(verbose=verbose, memory_usage=memory_usage, **kwargs)
        print("Source Table")
        self._source.info(verbose=verbose, memory_usage=memory_usage, **kwargs)

    def check_sorted(self, table="object"):
        """Checks to see if an Ensemble Dataframe is sorted (increasing) on
        the index.

        Parameters
        ----------
        table: `str`, optional
            The table to check.

        Returns
        -------
        A boolean value indicating whether the index is sorted (True)
        or not (False)
        """
        if table == "object":
            idx = self._object.index
        elif table == "source":
            idx = self._source.index
        else:
            raise ValueError(f"{table} is not one of 'object' or 'source'")

        # Use the existing index function to check if it's sorted (increasing)
        return idx.is_monotonic_increasing.compute()

    def check_lightcurve_cohesion(self):
        """Checks to see if lightcurves are split across multiple partitions.

        With partitioned data, and source information represented by rows, it
        is possible that when loading data or manipulating it in some way (most
        likely a repartition) that the sources for a given object will be split
        among multiple partitions. This function will check to see if all
        lightcurves are "cohesive", meaning the sources for that object only
        live in a single partition of the dataset.

        Returns
        -------
        A boolean value indicating whether the sources tied to a given object
        are only found in a single partition (True), or if they are split
        across multiple partitions (False)

        """
        idx = self._source.index
        counts = idx.map_partitions(lambda a: Counter(a.unique())).compute()

        unq_counter = counts[0]
        for i in range(1, len(counts)):
            unq_counter += counts[i]
            if any(c >= 2 for c in unq_counter.values()):
                return False
        return True

    def compute(self, table=None, **kwargs):
        """Wrapper for dask.dataframe.DataFrame.compute()

        The compute operation performs the computations that had been lazily allocated
        and returns the results as an in-memory pandas data frame.

        Parameters
        ----------
        table: `str`, optional
            The table to materialize.

        Returns
        -------
        A single pandas data frame for the specified table or a tuple of (object, source)
        data frames.
        """
        if table:
            self._lazy_sync_tables(table)
            if table == "object":
                return self._object.compute(**kwargs)
            elif table == "source":
                return self._source.compute(**kwargs)
        else:
            self._lazy_sync_tables(table="all")
            return (self._object.compute(**kwargs), self._source.compute(**kwargs))

    def persist(self, **kwargs):
        """Wrapper for dask.dataframe.DataFrame.persist()

        The compute operation performs the computations that had been lazily allocated,
        but does not bring the results into memory or return them. This is useful
        for preventing a Dask task graph from growing too large by performing part
        of the computation.
        """
        self._lazy_sync_tables("all")
        self.update_frame(self._object.persist(**kwargs))
        self.update_frame(self._source.persist(**kwargs))

    def columns(self, table="object"):
        """Retrieve columns from dask dataframe"""
        if table == "object":
            return self._object.columns
        elif table == "source":
            return self._source.columns
        else:
            raise ValueError(f"{table} is not one of 'object' or 'source'")

    def head(self, table="object", n=5, **kwargs):
        """Wrapper for dask.dataframe.DataFrame.head()"""
        self._lazy_sync_tables(table)

        if table == "object":
            return self._object.head(n=n, **kwargs)
        elif table == "source":
            return self._source.head(n=n, **kwargs)
        else:
            raise ValueError(f"{table} is not one of 'object' or 'source'")

    def tail(self, table="object", n=5, **kwargs):
        """Wrapper for dask.dataframe.DataFrame.tail()"""
        self._lazy_sync_tables(table)

        if table == "object":
            return self._object.tail(n=n, **kwargs)
        elif table == "source":
            return self._source.tail(n=n, **kwargs)
        else:
            raise ValueError(f"{table} is not one of 'object' or 'source'")

    def dropna(self, table="source", **kwargs):
        """Removes rows with a >=`threshold` nan values.

        Parameters
        ----------
        table: `str`, optional
            A string indicating which table to filter.
            Should be one of "object" or "source".
        **kwargs:
            keyword arguments passed along to
            `dask.dataframe.DataFrame.dropna`

        Returns
        ----------
        ensemble: `tape.ensemble.Ensemble`
            The ensemble object with nans removed according to the threshold
            scheme
        """
        if table == "object":
            self.update_frame(self._object.dropna(**kwargs))
        elif table == "source":
            self.update_frame(self._source.dropna(**kwargs))
        else:
            raise ValueError(f"{table} is not one of 'object' or 'source'")

        return self

    def select(self, columns, table="object"):
        """Select a subset of columns. Modifies the ensemble in-place by dropping
        the unselected columns.

        Parameters
        ----------
        columns: `list`
            A list of column labels to keep.
        table: `str`, optional
            A string indicating which table to filter.
            Should be one of "object" or "source".
        """
        self._lazy_sync_tables(table)
        if table == "object":
            cols_to_drop = [col for col in self._object.columns if col not in columns]
            self.update_frame(self._object.drop(cols_to_drop, axis=1))
        elif table == "source":
            cols_to_drop = [col for col in self._source.columns if col not in columns]
            self.update_frame(self._source.drop(cols_to_drop, axis=1))
        else:
            raise ValueError(f"{table} is not one of 'object' or 'source'")

    def query(self, expr, table="object"):
        """Keep only certain rows of a table based on an expression of
        what information to *keep*. Wraps Dask `query`.

        Parameters
        ----------
        expr: `str`
            A string specifying the expression of what to keep.
        table: `str`, optional
            A string indicating which table to filter.
            Should be one of "object" or "source".

        Examples
        --------
        # Keep sources with flux above 100.0:
        ens.query("flux > 100", table="source")

        # Keep sources in the green band:
        ens.query("band_col_name == 'g'", table="source")

        # Filtering on the flux column without knowing its name:
        ens.query(f"{ens._flux_col} > 100", table="source")
        """
        self._lazy_sync_tables(table)
        if table == "object":
            self.update_frame(self._object.query(expr))
        elif table == "source":
            self.update_frame(self._source.query(expr))
        return self

    def filter_from_series(self, keep_series, table="object"):
        """Filter the tables based on a DaskSeries indicating which
        rows to keep.

        Parameters
        ----------
        keep_series: `dask.dataframe.Series`
            A series mapping the table's row to a Boolean indicating
            whether or not to keep the row.
        table: `str`, optional
            A string indicating which table to filter.
            Should be one of "object" or "source".
        """
        self._lazy_sync_tables(table)
        if table == "object":
            self.update_frame(self._object[keep_series])

        elif table == "source":
            self.update_frame(self._source[keep_series])
        return self

    def assign(self, table="object", temporary=False, **kwargs):
        """Wrapper for dask.dataframe.DataFrame.assign()

        Parameters
        ----------
        table: `str`, optional
            A string indicating which table to filter.
            Should be one of "object" or "source".
        kwargs: dict of {str: callable or Series}
            Each argument is the name of a new column to add and its value specifies
            how to fill it. A callable is called for each row and a series is copied in.
        temporary: 'bool', optional
            Dictates whether the resulting columns are flagged as "temporary"
            columns within the Ensemble. Temporary columns are dropped when
            table syncs are performed, as their information is often made
            invalid by future operations. For example, the number of
            observations information is made invalid by a filter on the source
            table. Defaults to False.

        Returns
        -------
        self: `tape.ensemble.Ensemble`
            The ensemble object.

        Examples
        --------
        # Direct assignment of my_series to a column named "new_column".
        ens.assign(table="object", new_column=my_series)

        # Subtract the value in "err" from the value in "flux".
        ens.assign(table="source", lower_bnd=lambda x: x["flux"] - 2.0 * x["err"])
        """
        self._lazy_sync_tables(table)

        if table == "object":
            pre_cols = self._object.columns
            self.update_frame(self._object.assign(**kwargs))
            post_cols = self._object.columns

            if temporary:
                self._object_temp.extend(col for col in post_cols if col not in pre_cols)

        elif table == "source":
            pre_cols = self._source.columns
            self.update_frame(self._source.assign(**kwargs))
            post_cols = self._source.columns

            if temporary:
                self._source_temp.extend(col for col in post_cols if col not in pre_cols)

        else:
            raise ValueError(f"{table} is not one of 'object' or 'source'")
        return self

    def coalesce(self, input_cols, output_col, table="object", drop_inputs=False):
        """Combines multiple input columns into a single output column, with
        values equal to the first non-nan value encountered in the input cols.

        Parameters
        ----------
        input_cols: `list`
            The list of column names to coalesce into a single column.
        output_col: `str`, optional
            The name of the coalesced output column.
        table: `str`, optional
            "source" or "object", the table in which the input columns are
            located.
        drop_inputs: `bool`, optional
            Determines whether the input columns are dropped or preserved. If
            a mapped column is an input and dropped, the output column is
            automatically assigned to replace that column mapping internally.

        Returns
        -------
        ensemble: `tape.ensemble.Ensemble`
            An ensemble object.

        """
        # we shouldn't need to sync for this
        if table == "object":
            table_ddf = self._object
        elif table == "source":
            table_ddf = self._source
        else:
            raise ValueError(f"{table} is not one of 'object' or 'source'")

        def coalesce_partition(df, input_cols, output_col):
            """Coalescing function for a single partition (pandas dataframe)"""

            # Create a subset dataframe per input column
            # Rename column to output to allow combination
            input_dfs = []
            for col in input_cols:
                col_df = df[[col]]
                input_dfs.append(col_df.rename(columns={col: output_col}))

            # Combine each dataframe
            coal_df = input_dfs.pop()
            while input_dfs:
                coal_df = coal_df.combine_first(input_dfs.pop())

            # Assign the output column to the partition dataframe
            out_df = df.assign(**{output_col: coal_df[output_col]})

            return out_df

        table_ddf = table_ddf.map_partitions(lambda x: coalesce_partition(x, input_cols, output_col))

        # Drop the input columns if wanted
        if drop_inputs:
            # First check to see if any dropped columns were critical columns
            current_map = self.make_column_map().map
            cols_to_update = [key for key in current_map if current_map[key] in input_cols]

            # Theoretically a user could assign multiple critical columns in the input cols, this is very
            # likely to be a mistake, so we throw a warning here to alert them.
            if len(cols_to_update) > 1:
                warnings.warn(
                    """Warning: Coalesce (with column dropping) is needing to update more than one
                critical column mapping, please check that the resulting mapping is set as intended"""
                )

            # Update critical columns to the new output column as needed
            if len(cols_to_update):  # if not zero
                new_map = current_map
                for col in cols_to_update:
                    new_map[col] = output_col

                new_colmap = self.make_column_map()
                new_colmap.map = new_map

                # Update the mapping
                self.update_column_mapping(new_colmap)

            table_ddf = table_ddf.drop(columns=input_cols)

        if table == "object":
            self.update_frame(table_ddf)
        elif table == "source":
            self.update_frame(table_ddf)

        return self

    def calc_nobs(self, by_band=False, label="nobs", temporary=True):
        """Calculates the number of observations per lightcurve.

        Parameters
        ----------
        by_band: `bool`, optional
            If True, also calculates the number of observations for each band
            in addition to providing the number of observations in total
        label: `str`, optional
            The label used to generate output columns. "_total" and the band
            labels (e.g. "_g") are appended.
        temporary: 'bool', optional
            Dictates whether the resulting columns are flagged as "temporary"
            columns within the Ensemble. Temporary columns are dropped when
            table syncs are performed, as their information is often made
            invalid by future operations. For example, the number of
            observations information is made invalid by a filter on the source
            table. Defaults to True.

        Returns
        -------
        ensemble: `tape.ensemble.Ensemble`
            The ensemble object with nobs columns added to the object table.
        """

        if by_band:
            # repartition the result to align with object
            if self._object.known_divisions:
                # Grab these up front to help out the task graph
                id_col = self._id_col
                band_col = self._band_col

                # Get the band metadata
                unq_bands = np.unique(self._source[band_col])
                meta = {band: float for band in unq_bands}

                # Map the groupby to each partition
                band_counts = self._source.map_partitions(
                    lambda x: x.groupby(id_col)[[band_col]]
                    .value_counts()
                    .to_frame()
                    .reset_index()
                    .pivot_table(values=band_col, index=id_col, columns=band_col, aggfunc="sum"),
                    meta=meta,
                ).repartition(divisions=self._object.divisions)
            else:
                band_counts = (
                    self._source.groupby([self._id_col])[self._band_col]  # group by each object
                    .value_counts()  # count occurence of each band
                    .to_frame()  # convert series to dataframe
                    .rename(columns={self._band_col: "counts"})  # rename column
                    .reset_index()  # break up the multiindex
                    .categorize(columns=[self._band_col])  # retype the band labels as categories
                    .pivot_table(
                        values=self._band_col, index=self._id_col, columns=self._band_col, aggfunc="sum"
                    )
                )  # the pivot_table call makes each band_count a column of the id_col row

                band_counts = band_counts.repartition(npartitions=self._object.npartitions)

            # short-hand for calculating nobs_total
            band_counts["total"] = band_counts[list(band_counts.columns)].sum(axis=1)

            bands = band_counts.columns.values
            self._object = self._object.assign(
                **{label + "_" + str(band): band_counts[band] for band in bands}
            )

            if temporary:
                self._object_temp.extend(label + "_" + str(band) for band in bands)

        else:
            if self._object.known_divisions and self._source.known_divisions:
                # Grab these up front to help out the task graph
                id_col = self._id_col
                band_col = self._band_col

                # Map the groupby to each partition
                counts = self._source.map_partitions(
                    lambda x: x.groupby([id_col])[[band_col]].aggregate("count")
                ).repartition(divisions=self._object.divisions)
            else:
                # Just do a groupby on all source
                counts = (
                    self._source.groupby([self._id_col])[[self._band_col]]
                    .aggregate("count")
                    .repartition(npartitions=self._object.npartitions)
                )

            self._object = self._object.assign(**{label + "_total": counts[self._band_col]})

            if temporary:
                self._object_temp.extend([label + "_total"])

        return self

    def prune(self, threshold=50, col_name=None):
        """remove objects with less observations than a given threshold

        Parameters
        ----------
        threshold: `int`, optional
            The minimum number of observations needed to retain an object.
            Default is 50.
        col_name: `str`, optional
            The name of the column to assess the threshold if available in
            the object table. If not specified, the ensemble will calculate
            the number of observations and filter on the total (sum across
            bands).

        Returns
        -------
        ensemble: `tape.ensemble.Ensemble`
            The ensemble object with pruned rows removed
        """

        # Sync Required if source is dirty
        self._lazy_sync_tables(table="object")

        if not col_name:
            self.calc_nobs(label="nobs")
            col_name = "nobs_total"

        # Mask on object table
<<<<<<< HEAD
        mask = self._object[col_name] >= threshold
        self.update_frame(self._object[mask])
=======
        self = self.query(f"{col_name} >= {threshold}", table="object")
>>>>>>> 1d97c551

        self._object.set_dirty(True) # Object table is now dirty

        return self

    def find_day_gap_offset(self):
        """Finds an approximation of the MJD offset for noon at the
        observatory.

        This function looks for the longest strecth of hours of the day
        with zero observations. This gap is treated as the daylight hours
        and the function returns the middle hour of the gap. This is used
        for automatically finding offsets for binning.

        Returns
        -------
        empty_hours: `list`
            The estimated middle of the day as a floating point day. Returns
            -1.0 if no such time is found.

        Note
        ----
        Calls a compute on the source table.
        """
        self._lazy_sync_tables(table="source")

        # Compute a histogram of observations by hour of the day.
        hours = self._source[self._time_col].apply(
            lambda x: np.floor(x * 24.0).astype(int) % 24, meta=pd.Series(dtype=int)
        )
        hour_counts = hours.value_counts().compute()

        # Find the longest run of hours with no observations.
        start_hr = 0
        best_length = 0
        best_mid_pt = -1
        while start_hr < 24:
            # Find the end of the run of zero starting at `start_hr`.
            # Note that this might wrap around 24->0 hours.
            end_hr = start_hr
            while end_hr < 48 and (end_hr % 24) not in hour_counts.index:
                end_hr += 1

            # If we have found a new longest gap, record it.
            if end_hr - start_hr > best_length:
                best_length = end_hr - start_hr
                best_mid_pt = (start_hr + end_hr) / 2.0

            # Move to the next block.
            start_hr = end_hr + 1

        if best_length == 0:
            return -1
        return (best_mid_pt % 24.0) / 24.0

    def bin_sources(
        self, time_window=1.0, offset=0.0, custom_aggr=None, count_col=None, use_map=True, **kwargs
    ):
        """Bin sources on within a given time range to improve the estimates.

        Parameters
        ----------
        time_window : `float`, optional
            The time range (in days) over which to consider observations in the same bin.
            The default is 1.0 days.
        offset : `float`, optional
            The offset in days to use for binning. This should correspond to the middle
            of the daylight hours for the observatory. Default is 0.0.
            This value can also be computed with find_day_gap_offset.
        custom_aggr : `dict`, optional
            A dictionary mapping column name to aggregation method. This can be used to
            both include additional columns to aggregate OR overwrite the aggregation
            method for time, flux, or flux error by matching those column names.
            Example: {"my_value_1": "mean", "my_value_2": "max", "psFlux": "sum"}
        count_col : `str`, optional
            The name of the column in which to count the number of sources per bin.
            If None then it does not include this column.
        use_map : `boolean`, optional
            Determines whether `dask.dataframe.DataFrame.map_partitions` is
            used (True). Using map_partitions is generally more efficient, but
            requires the data from each lightcurve is housed in a single
            partition. If False, a groupby will be performed instead.

        Returns
        ----------
        ensemble: `tape.ensemble.Ensemble`
            The ensemble object with pruned rows removed

        Notes
        -----
        * This should only be used for slowly varying sources where we can
        treat the source as constant within `time_window`.

        * As a default the function only aggregates and keeps the id, band,
        time, flux, and flux error columns. Additional columns can be preserved
        by providing the mapping of column name to aggregation function with the
        `additional_cols` parameter.
        """
        self._lazy_sync_tables(table="source")

        # Bin the time and add it as a column. We create a temporary column that
        # truncates the time into increments of `time_window`.
        tmp_time_col = "tmp_time_for_aggregation"
        if tmp_time_col in self._source.columns:
            raise KeyError(f"Column '{tmp_time_col}' already exists in source table.")
        self._source[tmp_time_col] = self._source[self._time_col].apply(
            lambda x: np.floor((x + offset) / time_window) * time_window, meta=pd.Series(dtype=float)
        )

        # Set up the aggregation functions for the time and flux columns.
        aggr_funs = {self._time_col: "mean", self._flux_col: "mean"}

        # If the source table has errors then add an aggregation function for it.
        if self._err_col in self._source.columns:
            aggr_funs[self._err_col] = dd.Aggregation(
                name="err_agg",
                chunk=lambda x: (x.count(), x.apply(lambda s: np.sum(np.power(s, 2)))),
                agg=lambda c, s: (c.sum(), s.sum()),
                finalize=lambda c, s: np.sqrt(s) / c,
            )

        # Handle the aggregation function for the bin count, including
        # adding an initial column of all ones if needed.
        if count_col is not None:
            self._bin_count_col = count_col
            if self._bin_count_col not in self._source.columns:
                self._source[self._bin_count_col] = self._source[self._time_col].apply(
                    lambda x: 1, meta=pd.Series(dtype=int)
                )
            aggr_funs[self._bin_count_col] = "sum"

        # Add any additional aggregation functions
        if custom_aggr is not None:
            for key in custom_aggr:
                # Warn the user if they are overwriting a predefined aggregation function.
                if key in aggr_funs:
                    warnings.warn(f"Warning: Overwriting aggregation function for column {key}.")
                aggr_funs[key] = custom_aggr[key]

        # Group the columns by id, band, and time bucket and aggregate.
        self.update_frame(self._source.groupby([self._id_col, self._band_col, tmp_time_col]).aggregate(aggr_funs))

        # Fix the indices and remove the temporary column.
        self.update_frame(self._source.reset_index().set_index(self._id_col).drop(tmp_time_col, axis=1))

        # Mark the source table as dirty.
        self._source.set_dirty(True)
        return self

    def batch(self, func, *args, meta=None, use_map=True, compute=True, on=None, label="", **kwargs):
        """Run a function from tape.TimeSeries on the available ids

        Parameters
        ----------
        func : `function`
            A function to apply to all objects in the ensemble. The function
            could be a TAPE function, an initialized feature extractor from
            `light-curve` package or a user-defined function. In the least
            case the function must have the following signature:
            `func(*cols, **kwargs)`, where the names of the `cols` are
            specified in `args`, `kwargs` are keyword arguments passed to the
            function, and the return value schema is described by `meta`.
            For TAPE and `light-curve` functions `args`, `meta` and `on` are
            populated automatically.
        *args:
            Denotes the ensemble columns to use as inputs for a function,
            order must be correct for function. If passing a TAPE
            or `light-curve` function, these are populated automatically.
        meta : `pd.Series`, `pd.DataFrame`, `dict`, or `tuple-like`
            Dask's meta parameter, which lays down the expected structure of
            the results. Overridden by TAPE for TAPE and `light-curve`
            functions. If none, attempts to coerce the result to a
            pandas.Series.
        use_map : `boolean`
            Determines whether `dask.dataframe.DataFrame.map_partitions` is
            used (True). Using map_partitions is generally more efficient, but
            requires the data from each lightcurve is housed in a single
            partition. This can be checked using
            `Ensemble.check_lightcurve_cohesion`. If False, a groupby will be
            performed instead.
        compute: `boolean`
            Determines whether to compute the result immediately or hold for a
            later compute call.
        on: 'str' or 'list'
            Designates which column(s) to groupby. Columns may be from the
            source or object tables. For TAPE and `light-curve` functions
            this is populated automatically.
        label: 'str', optional
            If provided the ensemble will use this label to track the result 
            dataframe. If not provided, a label of the from "result_{x}" where x
            is a monotonically increasing integer is generated. If `None`,
            the result frame will not be tracked. 
        **kwargs:
            Additional optional parameters passed for the selected function

        Returns
        -------
        result: `Dask.Series`
            Series of function results

        Examples
        --------
        Run a TAPE function on the ensemble:
        ```
        from tape.analysis.stetsonj import calc_stetson_J
        ens = Ensemble().from_dataset('rrlyr82')
        ensemble.batch(calc_stetson_J, band_to_calc='i')
        ```

        Run a light-curve function on the ensemble:
        ```
        from light_curve import EtaE
        ens.batch(EtaE(), band_to_calc='g')
        ```

        Run a custom function on the ensemble:
        ```
        def s2n_inter_quartile_range(flux, err):
             first, third = np.quantile(flux / err, [0.25, 0.75])
             return third - first

        ens.batch(s2n_inter_quartile_range, ens._flux_col, ens._err_col)
        ```
        Or even a numpy built-in function:
        ```
        amplitudes = ens.batch(np.ptp, ens._flux_col)
        ```
        """
        self._lazy_sync_tables(table="all")

        # Convert light-curve package feature into analysis function
        if isinstance(func, BaseLightCurveFeature):
            func = FeatureExtractor(func)
        # Extract function information if TAPE analysis function
        if isinstance(func, AnalysisFunction):
            args = func.cols(self)
            meta = func.meta(self)
            on = func.on(self)

        if meta is None:
            meta = (self._id_col, float)  # return a series of ids, default assume a float is returned

        # Translate the meta into an appropriate TapeFrame or TapeSeries. This ensures that the
        # batch result will be an EnsembleFrame or EnsembleSeries.
        meta = self._translate_meta(meta)

        if on is None:
            on = self._id_col  # Default grouping is by id_col
        if isinstance(on, str):
            on = [on]  # Convert to list if only one column is passed

        # Handle object columns to group on
        source_cols = list(self._source.columns)
        object_cols = list(self._object.columns)
        object_group_cols = [col for col in on if (col in object_cols) and (col not in source_cols)]

        if len(object_group_cols) > 0:
            object_col_dd = self._object[object_group_cols]
            source_to_batch = self._source.merge(object_col_dd, how="left")
        else:
            source_to_batch = self._source  # Can directly use the source table

        id_col = self._id_col  # pre-compute needed for dask in lambda function

        if use_map:  # use map_partitions
            id_col = self._id_col  # need to grab this before mapping
            batch = source_to_batch.map_partitions(
                lambda x: x.groupby(on, group_keys=False).apply(
                    lambda y: func(
                        *[y[arg].to_numpy() if arg != id_col else y.index.to_numpy() for arg in args],
                        **kwargs,
                    )
                ),
                meta=meta,
            )
        else:  # use groupby
            batch = source_to_batch.groupby(on, group_keys=False).apply(
                lambda x: func(
                    *[x[arg].to_numpy() if arg != id_col else x.index.to_numpy() for arg in args], **kwargs
                ),
                meta=meta,
            )

<<<<<<< HEAD
        if label is not None:
            if  label == "":
                label = self._generate_frame_label()
                print(f"Using generated label, {label}, for a batch result.")
            # Track the result frame under the provided label
            self.add_frame(batch, label)
=======
        # Inherit divisions if known from source and the resulting index is the id
        # Groupby on index should always return a subset that adheres to the same divisions criteria
        if self._source.known_divisions and batch.index.name == self._id_col:
            batch.divisions = self._source.divisions

>>>>>>> 1d97c551
        if compute:
            return batch.compute()
        else:
            return batch

    def from_pandas(
        self,
        source_frame,
        object_frame=None,
        column_mapper=None,
        sync_tables=True,
        npartitions=None,
        partition_size=None,
        **kwargs,
    ):
        """Read in Pandas dataframe(s) into an ensemble object

        Parameters
        ----------
        source_frame: 'pandas.Dataframe'
            A Dask dataframe that contains source information to be read into the ensemble
        object_frame: 'pandas.Dataframe', optional
            If not specified, the object frame is generated from the source frame
        column_mapper: 'ColumnMapper' object
            If provided, the ColumnMapper is used to populate relevant column
            information mapped from the input dataset.
        sync_tables: 'bool', optional
            In the case where an `object_frame`is provided, determines whether an
            initial sync is performed between the object and source tables. If
            not performed, dynamic information like the number of observations
            may be out of date until a sync is performed internally.
        npartitions: `int`, optional
            If specified, attempts to repartition the ensemble to the specified
            number of partitions
        partition_size: `int`, optional
            If specified, attempts to repartition the ensemble to partitions
            of size `partition_size`.

        Returns
        ----------
        ensemble: `tape.ensemble.Ensemble`
            The ensemble object with the Dask dataframe data loaded.
        """
        # Construct Dask DataFrames of the source and object tables
        source = dd.from_pandas(source_frame, npartitions=npartitions)
        object = None if object_frame is None else dd.from_pandas(object_frame, npartitions=npartitions)
        return self.from_dask_dataframe(
            source,
            object_frame=object,
            column_mapper=column_mapper,
            sync_tables=sync_tables,
            npartitions=npartitions,
            partition_size=partition_size,
            **kwargs,
        )

    def from_dask_dataframe(
        self,
        source_frame,
        object_frame=None,
        column_mapper=None,
        sync_tables=True,
        npartitions=None,
        partition_size=None,
        sorted=False,
        sort=False,
        **kwargs,
    ):
        """Read in Dask dataframe(s) into an ensemble object

        Parameters
        ----------
        source_frame: 'dask.Dataframe'
            A Dask dataframe that contains source information to be read into the ensemble
        object_frame: 'dask.Dataframe', optional
            If not specified, the object frame is generated from the source frame
        column_mapper: 'ColumnMapper' object
            If provided, the ColumnMapper is used to populate relevant column
            information mapped from the input dataset.
        sync_tables: 'bool', optional
            In the case where an `object_frame`is provided, determines whether an
            initial sync is performed between the object and source tables. If
            not performed, dynamic information like the number of observations
            may be out of date until a sync is performed internally.
        npartitions: `int`, optional
            If specified, attempts to repartition the ensemble to the specified
            number of partitions
        partition_size: `int`, optional
            If specified, attempts to repartition the ensemble to partitions
            of size `partition_size`.
        sorted: bool, optional
            If the index column is already sorted in increasing order.
            Defaults to False
        sort: `bool`, optional
            If True, sorts the DataFrame by the id column. Otherwise set the
            index on the individual existing partitions. Defaults to False.

        Returns
        ----------
        ensemble: `tape.ensemble.Ensemble`
            The ensemble object with the Dask dataframe data loaded.
        """
        self._load_column_mapper(column_mapper, **kwargs)

        # TODO(wbeebe@uw.edu): Determine most efficient way to convert to SourceFrame/ObjectFrame
        source_frame = SourceFrame.from_dask_dataframe(source_frame, self)

        # Set the index of the source frame and save the resulting table
        self.update_frame(
            source_frame.set_index(self._id_col, drop=True, sorted=sorted, sort=sort))

        if object_frame is None:  # generate an indexed object table from source
            self.update_frame(self._generate_object_table())

        else:
            # TODO(wbeebe@uw.edu): Determine most efficient way to convert to SourceFrame/ObjectFrame
            self.update_frame(ObjectFrame.from_dask_dataframe(object_frame, ensemble=self))
            self.update_frame(self._object.set_index(self._id_col, sorted=sorted, sort=sort))

            # Optionally sync the tables, recalculates nobs columns
            if sync_tables:
                self._source.set_dirty(True)
                self._object.set_dirty(True)
                self._sync_tables()

        if npartitions and npartitions > 1:
            self._source = self._source.repartition(npartitions=npartitions)
        elif partition_size:
            self._source = self._source.repartition(partition_size=partition_size)

        # Check that Divisions are established, warn if not.
        for name, table in [("object", self._object), ("source", self._source)]:
            if not table.known_divisions:
                warnings.warn(
                    f"Divisions for {name} are not set, certain downstream dask operations may fail as a result. We recommend setting the `sort` or `sorted` flags when loading data to establish division information."
                )
        return self

    def from_hipscat(self, dir, source_subdir="source", object_subdir="object", column_mapper=None, **kwargs):
        """Read in parquet files from a hipscat-formatted directory structure
        Parameters
        ----------
        dir: 'str'
            Path to the directory structure
        source_subdir: 'str'
            Path to the subdirectory which contains source files
        object_subdir: 'str'
            Path to the subdirectory which contains object files, if None then
            files will only be read from the source_subdir
        column_mapper: 'ColumnMapper' object
            If provided, the ColumnMapper is used to populate relevant column
            information mapped from the input dataset.
        **kwargs:
            keyword arguments passed along to
            `tape.ensemble.Ensemble.from_parquet`

        Returns
        ----------
        ensemble: `tape.ensemble.Ensemble`
            The ensemble object with parquet data loaded
        """

        source_path = os.path.join(dir, source_subdir)
        source_files = glob.glob(os.path.join(source_path, "**", "*.parquet"), recursive=True)

        if object_subdir is not None:
            object_path = os.path.join(dir, object_subdir)
            object_files = glob.glob(os.path.join(object_path, "**", "*.parquet"), recursive=True)
        else:
            object_files = None

        return self.from_parquet(
            source_files,
            object_files,
            column_mapper=column_mapper,
            **kwargs,
        )

    def make_column_map(self):
        """Returns the current column mapping.

        Returns
        -------
        result: `tape.utils.ColumnMapper`
            A new column mapper representing the Ensemble's current mappings.
        """
        result = ColumnMapper(
            id_col=self._id_col,
            time_col=self._time_col,
            flux_col=self._flux_col,
            err_col=self._err_col,
            band_col=self._band_col,
            provenance_col=self._provenance_col,
        )
        return result

    def update_column_mapping(self, column_mapper=None, **kwargs):
        """Update the mapping of column names.

        Parameters
        ----------
        column_mapper: `tape.utils.ColumnMapper`, optional
            An entirely new mapping of column names. If `None` then modifies the
            current mapping using kwargs.
        kwargs:
            Individual column to name settings.

        Returns
        -------
        self: `Ensemble`
        """
        if column_mapper is not None:
            self._load_column_mapper(column_mapper, **kwargs)
        else:
            column_mapper = self.make_column_map()
            column_mapper.assign(**kwargs)
            self._load_column_mapper(column_mapper, **kwargs)
        return self

    def _load_column_mapper(self, column_mapper, **kwargs):
        """Load a column mapper object.

        Parameters
        ----------
        column_mapper: `tape.utils.ColumnMapper` or None
            The `ColumnMapper` to use. If `None` then the function
            creates a new one from kwargs.
        kwargs: optional
            Individual column to name settings.

        Returns
        -------
        self: `Ensemble`

        Raises
        ------
        ValueError if a required column is missing.
        """
        if column_mapper is None:
            column_mapper = ColumnMapper(**kwargs)

        ready, needed = column_mapper.is_ready(show_needed=True)

        if ready:
            # Assign Critical Columns
            self._id_col = column_mapper.map["id_col"]
            self._time_col = column_mapper.map["time_col"]
            self._flux_col = column_mapper.map["flux_col"]
            self._err_col = column_mapper.map["err_col"]
            self._band_col = column_mapper.map["band_col"]

            # Assign optional columns if provided
            if column_mapper.map["provenance_col"] is not None:
                self._provenance_col = column_mapper.map["provenance_col"]

        else:
            raise ValueError(f"Missing required column mapping information: {needed}")

        return self

    def from_parquet(
        self,
        source_file,
        object_file=None,
        column_mapper=None,
        provenance_label="survey_1",
        sync_tables=True,
        additional_cols=True,
        npartitions=None,
        partition_size=None,
        sorted=False,
        sort=False,
        **kwargs,
    ):
        """Read in parquet file(s) into an ensemble object

        Parameters
        ----------
        source_file: 'str'
            Path to a parquet file, or multiple parquet files that contain
            source information to be read into the ensemble
        object_file: 'str', optional
            Path to a parquet file, or multiple parquet files that contain
            object information. If not specified, it is generated from the
            source table
        column_mapper: 'ColumnMapper' object
            If provided, the ColumnMapper is used to populate relevant column
            information mapped from the input dataset.
        provenance_label: 'str', optional
            Determines the label to use if a provenance column is generated
        sync_tables: 'bool', optional
            In the case where object files are loaded in, determines whether an
            initial sync is performed between the object and source tables. If
            not performed, dynamic information like the number of observations
            may be out of date until a sync is performed internally.
        additional_cols: 'bool', optional
            Boolean to indicate whether to carry in columns beyond the
            critical columns, true will, while false will only load the columns
            containing the critical quantities (id,time,flux,err,band)
        npartitions: `int`, optional
            If specified, attempts to repartition the ensemble to the specified
            number of partitions
        partition_size: `int`, optional
            If specified, attempts to repartition the ensemble to partitions
            of size `partition_size`.
        sorted: bool, optional
            If the index column is already sorted in increasing order.
            Defaults to False
        sort: `bool`, optional
            If True, sorts the DataFrame by the id column. Otherwise set the
            index on the individual existing partitions. Defaults to False.

        Returns
        ----------
        ensemble: `tape.ensemble.Ensemble`
            The ensemble object with parquet data loaded
        """

        # load column mappings
        self._load_column_mapper(column_mapper, **kwargs)

        # Handle additional columns
        if additional_cols:
            columns = None  # None will prompt read_parquet to read in all cols
        else:
            columns = [self._time_col, self._flux_col, self._err_col, self._band_col]
            if self._provenance_col is not None:
                columns.append(self._provenance_col)

        # Read in the source parquet file(s)
<<<<<<< HEAD
        source = SourceFrame.from_parquet(source_file, index=self._id_col, columns=columns, ensemble=self)
=======
        # Index is set False so that we can set it with a future set_index call
        # This has the advantage of letting Dask set partition boundaries based
        # on the divisions between the sources of different objects.
        source = dd.read_parquet(source_file, index=False, columns=columns, split_row_groups=True)
>>>>>>> 1d97c551

        # Generate a provenance column if not provided
        if self._provenance_col is None:
            source["provenance"] = provenance_label
            self._provenance_col = "provenance"

        object = None
        if object_file:
            # Read in the object file(s)
<<<<<<< HEAD
            object = ObjectFrame.from_parquet(object_file, index=self._id_col, ensemble=self)
=======
            # Index is False so that we can set it with a future set_index call
            # More meaningful for source than object but parity seems good here
            object = dd.read_parquet(object_file, index=False, split_row_groups=True)
>>>>>>> 1d97c551
        return self.from_dask_dataframe(
            source_frame=source,
            object_frame=object,
            column_mapper=column_mapper,
            sync_tables=sync_tables,
            npartitions=npartitions,
            partition_size=partition_size,
            sorted=sorted,
            sort=sort,
            **kwargs,
        )

    def from_dataset(self, dataset, **kwargs):
        """Load the ensemble from a TAPE dataset.

        Parameters
        ----------
        dataset: 'str'
            The name of the dataset to import

        Returns
        -------
        ensemble: `tape.ensemble.Ensemble`
            The ensemble object with the dataset loaded
        """

        req = requests.get(
            "https://github.com/lincc-frameworks/tape_benchmarking/blob/main/data/datasets.json?raw=True"
        )
        datasets_file = req.json()
        dataset_info = datasets_file[dataset]

        # Make column map from dataset
        dataset_map = dataset_info["column_map"]
        col_map = ColumnMapper(
            id_col=dataset_map["id"],
            time_col=dataset_map["time"],
            flux_col=dataset_map["flux"],
            err_col=dataset_map["error"],
            band_col=dataset_map["band"],
        )

        return self.from_parquet(
            source_file=dataset_info["source_file"],
            object_file=dataset_info["object_file"],
            column_mapper=col_map,
            provenance_label=dataset,
            **kwargs,
        )

    def available_datasets(self):
        """Retrieve descriptions of available TAPE datasets.

        Returns
        -------
        `dict`
            A dictionary of datasets with description information.
        """

        req = requests.get(
            "https://github.com/lincc-frameworks/tape_benchmarking/blob/main/data/datasets.json?raw=True"
        )
        datasets_file = req.json()

        return {key: datasets_file[key]["description"] for key in datasets_file.keys()}

    def from_source_dict(
        self, source_dict, column_mapper=None, npartitions=1, sorted=False, sort=False, **kwargs
    ):
        """Load the sources into an ensemble from a dictionary.

        Parameters
        ----------
        source_dict: 'dict'
            The dictionary containing the source information.
        column_mapper: 'ColumnMapper' object
            If provided, the ColumnMapper is used to populate relevant column
            information mapped from the input dataset.
        npartitions: `int`, optional
            If specified, attempts to repartition the ensemble to the specified
            number of partitions
        sorted: bool, optional
            If the index column is already sorted in increasing order.
            Defaults to False
        sort: `bool`, optional
            If True, sorts the DataFrame by the id column. Otherwise set the
            index on the individual existing partitions. Defaults to False.

        Returns
        ----------
        ensemble: `tape.ensemble.Ensemble`
            The ensemble object with dictionary data loaded
        """

        # Load the source data into a dataframe.
        source_frame = SourceFrame.from_dict(source_dict, npartitions=npartitions)

        return self.from_dask_dataframe(
            source_frame,
            object_frame=None,
            column_mapper=column_mapper,
            sync_tables=True,
            npartitions=npartitions,
            sorted=sorted,
            sort=sort,
            **kwargs,
        )

    def convert_flux_to_mag(self, zero_point, zp_form="mag", out_col_name=None, flux_col=None, err_col=None):
        """Converts a flux column into a magnitude column.

        Parameters
        ----------
        zero_point: 'str' or 'float'
            The name of the ensemble column containing the zero point
            information for column transformation. Alternatively, a single
            float number to apply for all fluxes.
        zp_form: `str`, optional
            The form of the zero point column, either "flux" or
            "magnitude"/"mag". Determines how the zero point (zp) is applied in
            the conversion. If "flux", then the function is applied as
            mag=-2.5*log10(flux/zp), or if "magnitude", then
            mag=-2.5*log10(flux)+zp.
        out_col_name: 'str', optional
            The name of the output magnitude column, if None then the output
            is just the flux column name + "_mag". The error column is also
            generated as the out_col_name + "_err".
        flux_col: 'str', optional
            The name of the ensemble flux column to convert into magnitudes.
            Uses the Ensemble mapped flux column if not specified.
        err_col: 'str', optional
            The name of the ensemble column containing the errors to propagate.
            Errors are propagated using the following approximation:
            Err= (2.5/log(10))*(flux_error/flux), which holds mainly when the
            error in flux is much smaller than the flux. Uses the Ensemble
            mapped error column if not specified.

        Returns
        ----------
        ensemble: `tape.ensemble.Ensemble`
            The ensemble object with a new magnitude (and error) column.

        """

        # Assign Ensemble cols if not provided
        if flux_col is None:
            flux_col = self._flux_col
        if err_col is None:
            err_col = self._err_col

        if out_col_name is None:
            out_col_name = flux_col + "_mag"

        if zp_form == "flux":  # mag = -2.5*np.log10(flux/zp)
            if isinstance(zero_point, str):
                self.update_frame(self._source.assign(
                    **{out_col_name: lambda x: -2.5 * np.log10(x[flux_col] / x[zero_point])}
                ))
            else:
                self.update_frame(self._source.assign(
                    **{out_col_name: lambda x: -2.5 * np.log10(x[flux_col] / zero_point)}
                ))

        elif zp_form == "magnitude" or zp_form == "mag":  # mag = -2.5*np.log10(flux) + zp
            if isinstance(zero_point, str):
                self.update_frame(self._source.assign(
                    **{out_col_name: lambda x: -2.5 * np.log10(x[flux_col]) + x[zero_point]}
                ))
            else:
                self.update_frame(self._source.assign(
                    **{out_col_name: lambda x: -2.5 * np.log10(x[flux_col]) + zero_point}
                ))
        else:
            raise ValueError(f"{zp_form} is not a valid zero_point format.")

        # Calculate Errors
        if err_col is not None:
            self.update_frame(self._source.assign(
                **{out_col_name + "_err": lambda x: (2.5 / np.log(10)) * (x[err_col] / x[flux_col])}
            ))

        return self
 
    def _generate_object_table(self):
        """Generate an empty object table from the source table."""
<<<<<<< HEAD
        sor_idx = self._source.index.unique()
        obj_df = pd.DataFrame(index=sor_idx)

        # Convert the resulting dataframe into an ObjectFrame
        # TODO(wbeebe): Switch for a cleaner loading fucnction
        res = ObjectFrame.from_dask_dataframe(
            dd.from_pandas(obj_df, npartitions=int(np.ceil(self._source.npartitions / 100))), ensemble=self)
=======
        res = self._source.map_partitions(lambda x: pd.DataFrame(index=x.index.unique()))
>>>>>>> 1d97c551

        return res

    def _lazy_sync_tables_from_frame(self, frame):
        """Call the sync operation for the frame only if the 
        table being modified (`frame`) needs to be synced.
        Does nothing in the case that only the table to be modified
        is dirty or if it is not the object or source frame for this
        `Ensemble`.

        Parameters
        ----------
        frame: `tape.EnsembleFrame`
            The frame being modified. Only an `ObjectFrame` or
            `SourceFrame tracked by this `Ensemble` may trigger
            a sync.
        """
        if frame is self.object or frame is self.source:
            # See if we should sync the Object or Source tables.
            self._lazy_sync_tables(frame.label)
        return self

    def _lazy_sync_tables(self, table="object"):
        """Call the sync operation for the table only if the
        the table being modified (`table`) needs to be synced.
        Does nothing in the case that only the table to be modified
        is dirty.

        Parameters
        ----------
        table: `str`, optional
            The table being modified. Should be one of "object",
            "source", or "all"
        """
        if table == "object" and self._source.is_dirty():  # object table should be updated
            self._sync_tables()
        elif table == "source" and self._object.is_dirty():  # source table should be updated
            self._sync_tables()
        elif table == "all" and (self._source.is_dirty() or self._object.is_dirty()):
            self._sync_tables()
        return self

    def _sync_tables(self):
        """Sync operation to align both tables.

        Filtered objects are always removed from the source. But filtered
        sources may be kept in the object table is the Ensemble's
        keep_empty_objects attribute is set to True.
        """

        if self._object.is_dirty():
            # Sync Object to Source; remove any missing objects from source
<<<<<<< HEAD
            obj_idx = list(self._object.index.compute())
            self.update_frame(self._source.map_partitions(lambda x: x[x.index.isin(obj_idx)]))
            self.update_frame(self._source.persist())  # persist the source frame
=======

            if self._object.known_divisions and self._source.known_divisions:
                # Lazily Create an empty object table (just index) for joining
                empty_obj = self._object.map_partitions(lambda x: pd.DataFrame(index=x.index))

                # Join source onto the empty object table to align
                self._source = empty_obj.join(self._source)
            else:
                warnings.warn("Divisions are not known, syncing using a non-lazy method.")
                obj_idx = list(self._object.index.compute())
                self._source = self._source.map_partitions(lambda x: x[x.index.isin(obj_idx)])
                self._source = self._source.persist()  # persist the source frame
>>>>>>> 1d97c551

            # Drop Temporary Source Columns on Sync
            if len(self._source_temp):
                self.update_frame(self._source.drop(columns=self._source_temp))
                print(f"Temporary columns dropped from Source Table: {self._source_temp}")
                self._source_temp = []

        if self._source.is_dirty():  # not elif
            if not self.keep_empty_objects:
<<<<<<< HEAD
                # Sync Source to Object; remove any objects that do not have sources
                sor_idx = list(self._source.index.unique().compute())
                self.update_frame(self._object.map_partitions(lambda x: x[x.index.isin(sor_idx)]))
                self.update_frame(self._object.persist())  # persist the object frame
=======
                if self._object.known_divisions and self._source.known_divisions:
                    # Lazily Create an empty source table (just unique indexes) for joining
                    empty_src = self._source.map_partitions(lambda x: pd.DataFrame(index=x.index.unique()))

                    # Join object onto the empty unique source table to align
                    self._object = empty_src.join(self._object)

                else:
                    warnings.warn("Divisions are not known, syncing using a non-lazy method.")
                    # Sync Source to Object; remove any objects that do not have sources
                    sor_idx = list(self._source.index.unique().compute())
                    self._object = self._object.map_partitions(lambda x: x[x.index.isin(sor_idx)])
                    self._object = self._object.persist()  # persist the object frame
>>>>>>> 1d97c551

            # Drop Temporary Object Columns on Sync
            if len(self._object_temp):
                self.update_frame(self._object.drop(columns=self._object_temp))
                print(f"Temporary columns dropped from Object Table: {self._object_temp}")
                self._object_temp = []

        # Now synced and clean
        self._source.set_dirty(False)
        self._object.set_dirty(False)
        return self

    def to_timeseries(
        self,
        target,
        id_col=None,
        time_col=None,
        flux_col=None,
        err_col=None,
        band_col=None,
    ):
        """Construct a timeseries object from one target object_id, assumes
        that the result is a collection of lightcurves (output from query_ids)

        Parameters
        ----------
        target: `int`
            Id of a source to be extracted
        id_col: 'str', optional
            Identifies which column contains the Object IDs
        time_col: 'str', optional
            Identifies which column contains the time information
        flux_col: 'str', optional
            Identifies which column contains the flux/magnitude information
        err_col: 'str', optional
            Identifies which column contains the error information
        band_col: 'str', optional
            Identifies which column contains the band information

        Returns
        ----------
        ts: `TimeSeries`
            Timeseries for a single object

        Note
        ----
        All _col parameters when not specified will use the appropriate columns
        determined on data ingest as critical columns.
        """

        # Without a specified column, use defaults
        if id_col is None:
            id_col = self._id_col
        if time_col is None:
            time_col = self._time_col
        if flux_col is None:
            flux_col = self._flux_col
        if err_col is None:
            err_col = self._err_col
        if band_col is None:
            band_col = self._band_col

        df = self._source.loc[target].compute()
        ts = TimeSeries().from_dataframe(
            data=df,
            object_id=target,
            time_label=time_col,
            flux_label=flux_col,
            err_label=err_col,
            band_label=band_col,
        )
        return ts

    def _build_index(self, obj_id, band):
        """Build pandas multiindex from object_ids and bands

        Parameters
        ----------
        obj_id : `np.array` or `list`
            A list of object id for each row in the data.
        band : `np.array` or `list`
            A list of the band for each row in the data.

        Returns
        -------
        index : `pd.MultiIndex`
        """
        count_dict = {}
        idx = []
        for o, b in zip(obj_id, band):
            count = count_dict.get((o, b), 0)
            idx.append(count)

            # Increment count for obs_id + band or insert 1 there wasn't an ongoing count.
            count_dict[(o, b)] = count + 1
        tuples = zip(obj_id, band, idx)
        index = pd.MultiIndex.from_tuples(tuples, names=["object_id", "band", "index"])
        return index

    def sf2(self, sf_method="basic", argument_container=None, use_map=True, compute=True):
        """Wrapper interface for calling structurefunction2 on the ensemble

        Parameters
        ----------
        sf_method : 'str'
            The structure function calculation method to be used, by default "basic".
        argument_container : StructureFunctionArgumentContainer, optional
            Container object for additional configuration options, by default None.
        use_map : `boolean`
            Determines whether `dask.dataframe.DataFrame.map_partitions` is
            used (True). Using map_partitions is generally more efficient, but
            requires the data from each lightcurve is housed in a single
            partition. If False, a groupby will be performed instead.

        Returns
        ----------
        result : `pandas.DataFrame`
            Structure function squared for each of input bands.

        Notes
        ----------
        In case that no value for `band_to_calc` is passed, the function is
        executed on all available bands in `band`.
        """

        # Create a default argument container of the correct type if one was not
        # provided. This is only necessary here because we need to know about
        # `combine` in the next conditional.
        if argument_container is None:
            argument_container_type = SF_METHODS[sf_method].expected_argument_container()
            argument_container = argument_container_type()

        if argument_container.combine:
            result = calc_sf2(
                self._source[self._time_col],
                self._source[self._flux_col],
                self._source[self._err_col],
                self._source[self._band_col],
                self._source.index,
                argument_container=argument_container,
            )

        else:
            result = self.batch(
                calc_sf2, use_map=use_map, argument_container=argument_container, compute=compute
            )

        # Inherit divisions information if known
        if self._source.known_divisions and self._object.known_divisions:
            result.divisions = self._source.divisions

<<<<<<< HEAD
            return result

    def _translate_meta(self, meta):
        """Translates Dask-style meta into a TapeFrame or TapeSeries object.

        Parameters
        ----------
        meta : `dict`, `tuple`, `list`, `pd.Series`, `pd.DataFrame`, `pd.Index`, `dtype`, `scalar`

        Returns
        ----------
        result : `ensemble.TapeFrame` or `ensemble.TapeSeries`
            The appropriate meta for Dask producing an `Ensemble.EnsembleFrame` or
            `Ensemble.EnsembleSeries` respectively
        """
        if isinstance(meta, TapeFrame) or isinstance(meta, TapeSeries):
            return meta
        
        # If the meta is not a DataFrame or Series, have Dask attempt translate the meta into an
        # appropriate Pandas object.
        meta_object = meta 
        if not (isinstance(meta_object, pd.DataFrame) or isinstance(meta_object, pd.Series)):
            meta_object = dd.backends.make_meta_object(meta_object)
        
        # Convert meta_object into the appropriate TAPE extension.
        if isinstance(meta_object, pd.DataFrame):
            return TapeFrame(meta_object)
        elif isinstance(meta_object, pd.Series):
            return TapeSeries(meta_object)
        else:
            raise ValueError(
                "Unsupported Meta: " + str(meta) + "\nTry a Pandas DataFrame or Series instead."
            )
        
=======
        return result
>>>>>>> 1d97c551
<|MERGE_RESOLUTION|>--- conflicted
+++ resolved
@@ -13,11 +13,10 @@
 from .analysis.feature_extractor import BaseLightCurveFeature, FeatureExtractor
 from .analysis.structure_function import SF_METHODS
 from .analysis.structurefunction2 import calc_sf2
-from .ensemble_frame import EnsembleFrame, EnsembleSeries, ObjectFrame, SourceFrame, TapeFrame, TapeSeries
+from .ensemble_frame import EnsembleFrame, EnsembleSeries, ObjectFrame, SourceFrame, TapeFrame, TapeObjectFrame, TapeSourceFrame, TapeSeries
 from .timeseries import TimeSeries
 from .utils import ColumnMapper
 
-# TODO import from EnsembleFrame...?
 SOURCE_FRAME_LABEL = "source"
 OBJECT_FRAME_LABEL = "object"
 
@@ -48,7 +47,6 @@
         # A unique ID to allocate new result frame labels.
         self.default_frame_id = 1
 
-        # TODO(wbeebe@uw.edu) Replace self._source and self._object with these 
         self.source = None # Source Table EnsembleFrame
         self.object = None # Object Table EnsembleFrame
 
@@ -877,12 +875,7 @@
             col_name = "nobs_total"
 
         # Mask on object table
-<<<<<<< HEAD
-        mask = self._object[col_name] >= threshold
-        self.update_frame(self._object[mask])
-=======
         self = self.query(f"{col_name} >= {threshold}", table="object")
->>>>>>> 1d97c551
 
         self._object.set_dirty(True) # Object table is now dirty
 
@@ -1166,20 +1159,18 @@
                 meta=meta,
             )
 
-<<<<<<< HEAD
+        # Inherit divisions if known from source and the resulting index is the id
+        # Groupby on index should always return a subset that adheres to the same divisions criteria
+        if self._source.known_divisions and batch.index.name == self._id_col:
+            batch.divisions = self._source.divisions
+
         if label is not None:
             if  label == "":
                 label = self._generate_frame_label()
                 print(f"Using generated label, {label}, for a batch result.")
             # Track the result frame under the provided label
             self.add_frame(batch, label)
-=======
-        # Inherit divisions if known from source and the resulting index is the id
-        # Groupby on index should always return a subset that adheres to the same divisions criteria
-        if self._source.known_divisions and batch.index.name == self._id_col:
-            batch.divisions = self._source.divisions
-
->>>>>>> 1d97c551
+
         if compute:
             return batch.compute()
         else:
@@ -1283,8 +1274,6 @@
             The ensemble object with the Dask dataframe data loaded.
         """
         self._load_column_mapper(column_mapper, **kwargs)
-
-        # TODO(wbeebe@uw.edu): Determine most efficient way to convert to SourceFrame/ObjectFrame
         source_frame = SourceFrame.from_dask_dataframe(source_frame, self)
 
         # Set the index of the source frame and save the resulting table
@@ -1295,7 +1284,6 @@
             self.update_frame(self._generate_object_table())
 
         else:
-            # TODO(wbeebe@uw.edu): Determine most efficient way to convert to SourceFrame/ObjectFrame
             self.update_frame(ObjectFrame.from_dask_dataframe(object_frame, ensemble=self))
             self.update_frame(self._object.set_index(self._id_col, sorted=sorted, sort=sort))
 
@@ -1510,14 +1498,10 @@
                 columns.append(self._provenance_col)
 
         # Read in the source parquet file(s)
-<<<<<<< HEAD
-        source = SourceFrame.from_parquet(source_file, index=self._id_col, columns=columns, ensemble=self)
-=======
         # Index is set False so that we can set it with a future set_index call
         # This has the advantage of letting Dask set partition boundaries based
         # on the divisions between the sources of different objects.
-        source = dd.read_parquet(source_file, index=False, columns=columns, split_row_groups=True)
->>>>>>> 1d97c551
+        source = SourceFrame.from_parquet(source_file, index=False, columns=columns, ensemble=self)
 
         # Generate a provenance column if not provided
         if self._provenance_col is None:
@@ -1527,13 +1511,9 @@
         object = None
         if object_file:
             # Read in the object file(s)
-<<<<<<< HEAD
-            object = ObjectFrame.from_parquet(object_file, index=self._id_col, ensemble=self)
-=======
             # Index is False so that we can set it with a future set_index call
             # More meaningful for source than object but parity seems good here
-            object = dd.read_parquet(object_file, index=False, split_row_groups=True)
->>>>>>> 1d97c551
+            object = ObjectFrame.from_parquet(object_file, index=False, ensemble=self)
         return self.from_dask_dataframe(
             source_frame=source,
             object_frame=object,
@@ -1719,17 +1699,7 @@
  
     def _generate_object_table(self):
         """Generate an empty object table from the source table."""
-<<<<<<< HEAD
-        sor_idx = self._source.index.unique()
-        obj_df = pd.DataFrame(index=sor_idx)
-
-        # Convert the resulting dataframe into an ObjectFrame
-        # TODO(wbeebe): Switch for a cleaner loading fucnction
-        res = ObjectFrame.from_dask_dataframe(
-            dd.from_pandas(obj_df, npartitions=int(np.ceil(self._source.npartitions / 100))), ensemble=self)
-=======
-        res = self._source.map_partitions(lambda x: pd.DataFrame(index=x.index.unique()))
->>>>>>> 1d97c551
+        res = self._source.map_partitions(lambda x: TapeObjectFrame(index=x.index.unique()))
 
         return res
 
@@ -1782,24 +1752,20 @@
 
         if self._object.is_dirty():
             # Sync Object to Source; remove any missing objects from source
-<<<<<<< HEAD
-            obj_idx = list(self._object.index.compute())
-            self.update_frame(self._source.map_partitions(lambda x: x[x.index.isin(obj_idx)]))
-            self.update_frame(self._source.persist())  # persist the source frame
-=======
 
             if self._object.known_divisions and self._source.known_divisions:
                 # Lazily Create an empty object table (just index) for joining
-                empty_obj = self._object.map_partitions(lambda x: pd.DataFrame(index=x.index))
+                empty_obj = self._object.map_partitions(lambda x: TapeObjectFrame(index=x.index))
+                if type(empty_obj) != type(self._object):
+                    raise ValueError("Bad type for empty_obj: " + str(type(empty_obj)))
 
                 # Join source onto the empty object table to align
-                self._source = empty_obj.join(self._source)
+                self.update_frame(self._source.join(empty_obj, how='right'))
             else:
                 warnings.warn("Divisions are not known, syncing using a non-lazy method.")
                 obj_idx = list(self._object.index.compute())
-                self._source = self._source.map_partitions(lambda x: x[x.index.isin(obj_idx)])
-                self._source = self._source.persist()  # persist the source frame
->>>>>>> 1d97c551
+                self.update_frame(self._source.map_partitions(lambda x: x[x.index.isin(obj_idx)]))
+                self.update_frame(self._source.persist())  # persist the source frame
 
             # Drop Temporary Source Columns on Sync
             if len(self._source_temp):
@@ -1809,26 +1775,20 @@
 
         if self._source.is_dirty():  # not elif
             if not self.keep_empty_objects:
-<<<<<<< HEAD
-                # Sync Source to Object; remove any objects that do not have sources
-                sor_idx = list(self._source.index.unique().compute())
-                self.update_frame(self._object.map_partitions(lambda x: x[x.index.isin(sor_idx)]))
-                self.update_frame(self._object.persist())  # persist the object frame
-=======
                 if self._object.known_divisions and self._source.known_divisions:
                     # Lazily Create an empty source table (just unique indexes) for joining
-                    empty_src = self._source.map_partitions(lambda x: pd.DataFrame(index=x.index.unique()))
+                    empty_src = self._source.map_partitions(lambda x: TapeSourceFrame(index=x.index.unique()))
+                    if type(empty_src) != type(self._source):
+                        raise ValueError("Bad type for empty_src: " + str(type(empty_src)))
 
                     # Join object onto the empty unique source table to align
-                    self._object = empty_src.join(self._object)
-
+                    self.update_frame(self._object.join(empty_src, how='right'))
                 else:
                     warnings.warn("Divisions are not known, syncing using a non-lazy method.")
                     # Sync Source to Object; remove any objects that do not have sources
                     sor_idx = list(self._source.index.unique().compute())
-                    self._object = self._object.map_partitions(lambda x: x[x.index.isin(sor_idx)])
-                    self._object = self._object.persist()  # persist the object frame
->>>>>>> 1d97c551
+                    self.update_frame(self._object.map_partitions(lambda x: x[x.index.isin(sor_idx)]))
+                    self.update_frame(self._object.persist())  # persist the object frame
 
             # Drop Temporary Object Columns on Sync
             if len(self._object_temp):
@@ -1980,8 +1940,7 @@
         if self._source.known_divisions and self._object.known_divisions:
             result.divisions = self._source.divisions
 
-<<<<<<< HEAD
-            return result
+        return result
 
     def _translate_meta(self, meta):
         """Translates Dask-style meta into a TapeFrame or TapeSeries object.
@@ -2014,7 +1973,4 @@
             raise ValueError(
                 "Unsupported Meta: " + str(meta) + "\nTry a Pandas DataFrame or Series instead."
             )
-        
-=======
-        return result
->>>>>>> 1d97c551
+        