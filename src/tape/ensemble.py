import glob
import os
import warnings
import requests
import dask.dataframe as dd
import numpy as np
import pandas as pd

from dask.distributed import Client
from collections import Counter

from .analysis.base import AnalysisFunction
from .analysis.feature_extractor import BaseLightCurveFeature, FeatureExtractor
from .analysis.structure_function import SF_METHODS
from .analysis.structurefunction2 import calc_sf2
from .ensemble_frame import EnsembleFrame, EnsembleSeries, ObjectFrame, SourceFrame, TapeFrame, TapeObjectFrame, TapeSourceFrame, TapeSeries
from .timeseries import TimeSeries
from .utils import ColumnMapper

SOURCE_FRAME_LABEL = "source"
OBJECT_FRAME_LABEL = "object"

DEFAULT_FRAME_LABEL = "result" # A base default label for an Ensemble's result frames.

class Ensemble:
    """Ensemble object is a collection of light curve ids"""

    def __init__(self, client=True, **kwargs):
        """Constructor of an Ensemble instance.

        Parameters
        ----------
        client: `dask.distributed.client` or `bool`, optional
            Accepts an existing `dask.distributed.Client`, or creates one if
            `client=True`, passing any additional kwargs to a
             dask.distributed.Client constructor call. If `client=False`, the
             Ensemble is created without a distributed client.

        """
        self.result = None  # holds the latest query

        self._source = None  # Source Table
        self._object = None  # Object Table

        self.frames = {} # Frames managed by this Ensemble, keyed by label

        # A unique ID to allocate new result frame labels.
        self.default_frame_id = 1

        self.source = None # Source Table EnsembleFrame
        self.object = None # Object Table EnsembleFrame

        self._source_temp = []  # List of temporary columns in Source
        self._object_temp = []  # List of temporary columns in Object

        self._source_temp = []  # List of temporary columns in Source
        self._object_temp = []  # List of temporary columns in Object

        # Default to removing empty objects.
        self.keep_empty_objects = kwargs.get("keep_empty_objects", False)

        # Initialize critical column quantities
        self._id_col = None
        self._time_col = None
        self._flux_col = None
        self._err_col = None
        self._band_col = None
        self._provenance_col = None

        self.client = None
        self.cleanup_client = False

        # Setup Dask Distributed Client if Provided
        if isinstance(client, Client):
            self.client = client
            self.cleanup_client = True
        elif client:
            self.client = Client(**kwargs)  # arguments passed along to Client
            self.cleanup_client = True

    def __enter__(self):
        return self

    def __exit__(self, exc_type, exc_value, traceback):
        if self.cleanup_client:
            self.client.close()
        return self

    def __del__(self):
        if self.cleanup_client:
            self.client.close()
        return self

    def add_frame(self, frame, label):
        """Adds a new frame for the Ensemble to track.

        Parameters
        ----------
        frame: `tape.ensemble.EnsembleFrame`
            The frame object for the Ensemble to track.
        label: `str`
        |   The label for the Ensemble to use to track the frame.    

        Returns
        -------
        self: `Ensemble`

        Raises
        ------
        ValueError if the label is "source", "object", or already tracked by the Ensemble.
        """
        if label == SOURCE_FRAME_LABEL or label == OBJECT_FRAME_LABEL:
            raise ValueError(
                f"Unable to add frame with reserved label " f"'{label}'"
                )
        if label in self.frames:
            raise ValueError(
                f"Unable to add frame: a frame with label " f"'{label}'" f"is in the Ensemble."
                )
        # Assign the frame to the requested tracking label.
        frame.label = label
        # Update the ensemble to track this labeled frame.
        self.update_frame(frame)
        return self

    def update_frame(self, frame):
        """Updates a frame tracked by the Ensemble or otherwise adds it to the Ensemble.
        The frame is tracked by its `EnsembleFrame.label` field.

        Parameters
        ----------
        frame: `tape.ensemble.EnsembleFrame`
            The frame for the Ensemble to update. If not already tracked, it is added.

        Returns
        -------
        self: `Ensemble`

        Raises
        ------
        ValueError if the `frame.label` is unpopulated, or if the frame is not a SourceFrame or ObjectFrame
        but uses the reserved labels.
        """
        if frame.label is None:
            raise ValueError(
                f"Unable to update frame with no populated `EnsembleFrame.label`."
                )
        if isinstance(frame, SourceFrame) or isinstance(frame, ObjectFrame):
            expected_label = SOURCE_FRAME_LABEL if isinstance(frame, SourceFrame) else OBJECT_FRAME_LABEL
            if frame.label != expected_label:
                raise ValueError(f"Unable to update frame with reserved label " f"'{frame.label}'"
                )
            if isinstance(frame, SourceFrame):
                self._source = frame
                self.source = frame
            elif isinstance(frame, ObjectFrame):
                self._object = frame
                self.object = frame

        # Ensure this frame is assigned to this Ensemble.
        frame.ensemble = self
        self.frames[frame.label] = frame
        return self
    
    def drop_frame(self, label):
        """Drops a frame tracked by the Ensemble.

        Parameters
        ----------
        label: `str`
        |   The label of the frame to be dropped by the Ensemble.

        Returns
        -------
        self: `Ensemble`

        Raises
        ------
        ValueError if the label is "source", or "object".
        KeyError if the label is not tracked by the Ensemble.
        """
        if label == SOURCE_FRAME_LABEL or label == OBJECT_FRAME_LABEL:
            raise ValueError(
                f"Unable to drop frame with reserved label " f"'{label}'"
                )
        if label not in self.frames:
            raise KeyError(
                f"Unable to drop frame: no frame with label " f"'{label}'" f"is in the Ensemble."
                )
        del self.frames[label]
        return self

    def select_frame(self, label):
        """Selects and returns frame tracked by the Ensemble.

        Parameters
        ----------
        label: `str`
        |   The label of a frame tracked by the Ensemble to be selected.

        Returns
        -------
        result: `tape.ensemeble.EnsembleFrame`

        Raises
        ------
        KeyError if the label is not tracked by the Ensemble.
        """
        if label not in self.frames:
            raise KeyError(
                f"Unable to select frame: no frame with label" f"'{label}'" f" is in the Ensemble."
                )
        return self.frames[label]
    
    def frame_info(self, labels=None, verbose=True, memory_usage=True, **kwargs):
        """Wrapper for calling dask.dataframe.DataFrame.info() on frames tracked by the Ensemble.

        Parameters
        ----------
        labels: `list`, optional
            A list of labels for Ensemble frames to summarize.
            If None, info is printed for all tracked frames.
        verbose: `bool`, optional
            Whether to print the whole summary
        memory_usage: `bool`, optional
            Specifies whether total memory usage of the DataFrame elements
            (including the index) should be displayed.
        **kwargs:
            keyword arguments passed along to
            `dask.dataframe.DataFrame.info()`
        Returns
        -------
        None

        Raises
        ------
        KeyError if a label in labels is not tracked by the Ensemble.
        """
        if labels is None:
            labels = self.frames.keys()
        for label in labels:
            if label not in self.frames:
                raise KeyError(
                    f"Unable to get frame info: no frame with label " f"'{label}'" f" is in the Ensemble."
                    )
            print(label, "Frame")
            print(self.frames[label].info(verbose=verbose, memory_usage=memory_usage, **kwargs))

    def _generate_frame_label(self):
        """ Generates a new unique label for a result frame. """
        result = DEFAULT_FRAME_LABEL + "_" + str(self.default_frame_id)
        self.default_frame_id += 1 # increment to guarantee uniqueness
        while result in self.frames:
            # If the generated label has been taken by a user, increment again.
            # In most workflows, we expect the number of frames to be O(100) so it's unlikely for
            # the performance cost of this method to be high.
            result = DEFAULT_FRAME_LABEL + "_" + str(self.default_frame_id)
            self.default_frame_id += 1
        return result

    def insert_sources(
        self,
        obj_ids,
        bands,
        timestamps,
        fluxes,
        flux_errs=None,
        provenance_label="custom",
        force_repartition=False,
        **kwargs,
    ):
        """Manually insert sources into the ensemble.

        Requires, at a minimum, the object’s ID and the band, timestamp,
        and flux of the observation.

        Note
        ----
        This function is expensive and is provides mainly for testing purposes.
        Care should be used when incorporating it into the core of an analysis.

        Parameters
        ----------
        obj_ids: `list`
            A list of the sources' object ID.
        bands: `list`
            A list of the bands of the observation.
        timestamps: `list`
            A list of the times the sources were observed.
        fluxes: `list`
            A list of the fluxes of the observations.
        flux_errs: `list`, optional
            A list of the errors in the flux.
        provenance_label: `str`, optional
            A label that denotes the provenance of the new observations.
        force_repartition: `bool` optional
            Do an immediate repartition of the dataframes.
        """
        # Check the lists are all the same sizes.
        num_inserting: int = len(obj_ids)
        if num_inserting != len(bands):
            raise ValueError(f"Incorrect bands length during insert" f"{num_inserting} != {len(bands)}")
        if num_inserting != len(timestamps):
            raise ValueError(
                f"Incorrect timestamps length during insert" f"{num_inserting} != {len(timestamps)}"
            )
        if num_inserting != len(fluxes):
            raise ValueError(f"Incorrect fluxes length during insert" f"{num_inserting} != {len(fluxes)}")
        if flux_errs is not None and num_inserting != len(flux_errs):
            raise ValueError(
                f"Incorrect flux_errs length during insert" f"{num_inserting} != {len(flux_errs)}"
            )

        # Construct provenance array
        provenance = [provenance_label] * len(obj_ids)

        # Create a dictionary with the new information.
        rows = {
            self._id_col: obj_ids,
            self._band_col: bands,
            self._time_col: timestamps,
            self._flux_col: fluxes,
            self._provenance_col: provenance,
        }
        if flux_errs is not None:
            rows[self._err_col] = flux_errs

        # Add any other supplied columns to the dictionary.
        for key, value in kwargs.items():
            if key in self._data.columns:
                rows[key] = value

        # Create the new row and set the paritioning to match the original dataframe.
        df2 = dd.DataFrame.from_dict(rows, npartitions=1)
        df2 = df2.set_index(self._id_col, drop=True, sort=True)

        # Save the divisions and number of partitions.
        prev_div = self._source.divisions
        prev_num = self._source.npartitions

        # Append the new rows to the correct divisions.
        self.update_frame(dd.concat([self._source, df2], axis=0, interleave_partitions=True))
        self._source.set_dirty(True)

        # Do the repartitioning if requested. If the divisions were set, reuse them.
        # Otherwise, use the same number of partitions.
        if force_repartition:
            if all(prev_div):
                self.update_frame(self._source.repartition(divisions=prev_div))
            elif self._source.npartitions != prev_num:
                self._source = self._source.repartition(npartitions=prev_num)
        
        return self

    def client_info(self):
        """Calls the Dask Client, which returns cluster information

        Parameters
        ----------
        None

        Returns
        ----------
        self.client: `distributed.client.Client`
            Dask Client information
        """
        return self.client  # Prints Dask dashboard to screen

    def info(self, verbose=True, memory_usage=True, **kwargs):
        """Wrapper for dask.dataframe.DataFrame.info() for the Source and Object tables

        Parameters
        ----------
        verbose: `bool`, optional
            Whether to print the whole summary
        memory_usage: `bool`, optional
            Specifies whether total memory usage of the DataFrame elements
            (including the index) should be displayed.
        Returns
        ----------
        None
        """
        # Sync tables if user wants to retrieve their information
        self._lazy_sync_tables(table="all")

        print("Object Table")
        self._object.info(verbose=verbose, memory_usage=memory_usage, **kwargs)
        print("Source Table")
        self._source.info(verbose=verbose, memory_usage=memory_usage, **kwargs)

    def check_sorted(self, table="object"):
        """Checks to see if an Ensemble Dataframe is sorted (increasing) on
        the index.

        Parameters
        ----------
        table: `str`, optional
            The table to check.

        Returns
        -------
        A boolean value indicating whether the index is sorted (True)
        or not (False)
        """
        if table == "object":
            idx = self._object.index
        elif table == "source":
            idx = self._source.index
        else:
            raise ValueError(f"{table} is not one of 'object' or 'source'")

        # Use the existing index function to check if it's sorted (increasing)
        return idx.is_monotonic_increasing.compute()

    def check_lightcurve_cohesion(self):
        """Checks to see if lightcurves are split across multiple partitions.

        With partitioned data, and source information represented by rows, it
        is possible that when loading data or manipulating it in some way (most
        likely a repartition) that the sources for a given object will be split
        among multiple partitions. This function will check to see if all
        lightcurves are "cohesive", meaning the sources for that object only
        live in a single partition of the dataset.

        Returns
        -------
        A boolean value indicating whether the sources tied to a given object
        are only found in a single partition (True), or if they are split
        across multiple partitions (False)

        """
        idx = self._source.index
        counts = idx.map_partitions(lambda a: Counter(a.unique())).compute()

        unq_counter = counts[0]
        for i in range(1, len(counts)):
            unq_counter += counts[i]
            if any(c >= 2 for c in unq_counter.values()):
                return False
        return True

    def compute(self, table=None, **kwargs):
        """Wrapper for dask.dataframe.DataFrame.compute()

        The compute operation performs the computations that had been lazily allocated
        and returns the results as an in-memory pandas data frame.

        Parameters
        ----------
        table: `str`, optional
            The table to materialize.

        Returns
        -------
        A single pandas data frame for the specified table or a tuple of (object, source)
        data frames.
        """
        if table:
            self._lazy_sync_tables(table)
            if table == "object":
                return self._object.compute(**kwargs)
            elif table == "source":
                return self._source.compute(**kwargs)
        else:
            self._lazy_sync_tables(table="all")
            return (self._object.compute(**kwargs), self._source.compute(**kwargs))

    def persist(self, **kwargs):
        """Wrapper for dask.dataframe.DataFrame.persist()

        The compute operation performs the computations that had been lazily allocated,
        but does not bring the results into memory or return them. This is useful
        for preventing a Dask task graph from growing too large by performing part
        of the computation.
        """
        self._lazy_sync_tables("all")
        self.update_frame(self._object.persist(**kwargs))
        self.update_frame(self._source.persist(**kwargs))

    def columns(self, table="object"):
        """Retrieve columns from dask dataframe"""
        if table == "object":
            return self._object.columns
        elif table == "source":
            return self._source.columns
        else:
            raise ValueError(f"{table} is not one of 'object' or 'source'")

    def head(self, table="object", n=5, **kwargs):
        """Wrapper for dask.dataframe.DataFrame.head()"""
        self._lazy_sync_tables(table)

        if table == "object":
            return self._object.head(n=n, **kwargs)
        elif table == "source":
            return self._source.head(n=n, **kwargs)
        else:
            raise ValueError(f"{table} is not one of 'object' or 'source'")

    def tail(self, table="object", n=5, **kwargs):
        """Wrapper for dask.dataframe.DataFrame.tail()"""
        self._lazy_sync_tables(table)

        if table == "object":
            return self._object.tail(n=n, **kwargs)
        elif table == "source":
            return self._source.tail(n=n, **kwargs)
        else:
            raise ValueError(f"{table} is not one of 'object' or 'source'")

    def dropna(self, table="source", **kwargs):
        """Removes rows with a >=`threshold` nan values.

        Parameters
        ----------
        table: `str`, optional
            A string indicating which table to filter.
            Should be one of "object" or "source".
        **kwargs:
            keyword arguments passed along to
            `dask.dataframe.DataFrame.dropna`

        Returns
        ----------
        ensemble: `tape.ensemble.Ensemble`
            The ensemble object with nans removed according to the threshold
            scheme
        """
        if table == "object":
            self.update_frame(self._object.dropna(**kwargs))
        elif table == "source":
            self.update_frame(self._source.dropna(**kwargs))
        else:
            raise ValueError(f"{table} is not one of 'object' or 'source'")

        return self

    def select(self, columns, table="object"):
        """Select a subset of columns. Modifies the ensemble in-place by dropping
        the unselected columns.

        Parameters
        ----------
        columns: `list`
            A list of column labels to keep.
        table: `str`, optional
            A string indicating which table to filter.
            Should be one of "object" or "source".
        """
        self._lazy_sync_tables(table)
        if table == "object":
            cols_to_drop = [col for col in self._object.columns if col not in columns]
            self.update_frame(self._object.drop(cols_to_drop, axis=1))
        elif table == "source":
            cols_to_drop = [col for col in self._source.columns if col not in columns]
            self.update_frame(self._source.drop(cols_to_drop, axis=1))
        else:
            raise ValueError(f"{table} is not one of 'object' or 'source'")

    def query(self, expr, table="object"):
        """Keep only certain rows of a table based on an expression of
        what information to *keep*. Wraps Dask `query`.

        Parameters
        ----------
        expr: `str`
            A string specifying the expression of what to keep.
        table: `str`, optional
            A string indicating which table to filter.
            Should be one of "object" or "source".

        Examples
        --------
        # Keep sources with flux above 100.0:
        ens.query("flux > 100", table="source")

        # Keep sources in the green band:
        ens.query("band_col_name == 'g'", table="source")

        # Filtering on the flux column without knowing its name:
        ens.query(f"{ens._flux_col} > 100", table="source")
        """
        self._lazy_sync_tables(table)
        if table == "object":
            self.update_frame(self._object.query(expr))
        elif table == "source":
            self.update_frame(self._source.query(expr))
        return self

    def filter_from_series(self, keep_series, table="object"):
        """Filter the tables based on a DaskSeries indicating which
        rows to keep.

        Parameters
        ----------
        keep_series: `dask.dataframe.Series`
            A series mapping the table's row to a Boolean indicating
            whether or not to keep the row.
        table: `str`, optional
            A string indicating which table to filter.
            Should be one of "object" or "source".
        """
        self._lazy_sync_tables(table)
        if table == "object":
            self.update_frame(self._object[keep_series])

        elif table == "source":
            self.update_frame(self._source[keep_series])
        return self

    def assign(self, table="object", temporary=False, **kwargs):
        """Wrapper for dask.dataframe.DataFrame.assign()

        Parameters
        ----------
        table: `str`, optional
            A string indicating which table to filter.
            Should be one of "object" or "source".
        kwargs: dict of {str: callable or Series}
            Each argument is the name of a new column to add and its value specifies
            how to fill it. A callable is called for each row and a series is copied in.
        temporary: 'bool', optional
            Dictates whether the resulting columns are flagged as "temporary"
            columns within the Ensemble. Temporary columns are dropped when
            table syncs are performed, as their information is often made
            invalid by future operations. For example, the number of
            observations information is made invalid by a filter on the source
            table. Defaults to False.

        Returns
        -------
        self: `tape.ensemble.Ensemble`
            The ensemble object.

        Examples
        --------
        # Direct assignment of my_series to a column named "new_column".
        ens.assign(table="object", new_column=my_series)

        # Subtract the value in "err" from the value in "flux".
        ens.assign(table="source", lower_bnd=lambda x: x["flux"] - 2.0 * x["err"])
        """
        self._lazy_sync_tables(table)

        if table == "object":
            pre_cols = self._object.columns
            self.update_frame(self._object.assign(**kwargs))
            post_cols = self._object.columns

            if temporary:
                self._object_temp.extend(col for col in post_cols if col not in pre_cols)

        elif table == "source":
            pre_cols = self._source.columns
            self.update_frame(self._source.assign(**kwargs))
            post_cols = self._source.columns

            if temporary:
                self._source_temp.extend(col for col in post_cols if col not in pre_cols)

        else:
            raise ValueError(f"{table} is not one of 'object' or 'source'")
        return self

    def coalesce(self, input_cols, output_col, table="object", drop_inputs=False):
        """Combines multiple input columns into a single output column, with
        values equal to the first non-nan value encountered in the input cols.

        Parameters
        ----------
        input_cols: `list`
            The list of column names to coalesce into a single column.
        output_col: `str`, optional
            The name of the coalesced output column.
        table: `str`, optional
            "source" or "object", the table in which the input columns are
            located.
        drop_inputs: `bool`, optional
            Determines whether the input columns are dropped or preserved. If
            a mapped column is an input and dropped, the output column is
            automatically assigned to replace that column mapping internally.

        Returns
        -------
        ensemble: `tape.ensemble.Ensemble`
            An ensemble object.

        """
        # we shouldn't need to sync for this
        if table == "object":
            table_ddf = self._object
        elif table == "source":
            table_ddf = self._source
        else:
            raise ValueError(f"{table} is not one of 'object' or 'source'")

        def coalesce_partition(df, input_cols, output_col):
            """Coalescing function for a single partition (pandas dataframe)"""

            # Create a subset dataframe per input column
            # Rename column to output to allow combination
            input_dfs = []
            for col in input_cols:
                col_df = df[[col]]
                input_dfs.append(col_df.rename(columns={col: output_col}))

            # Combine each dataframe
            coal_df = input_dfs.pop()
            while input_dfs:
                coal_df = coal_df.combine_first(input_dfs.pop())

            # Assign the output column to the partition dataframe
            out_df = df.assign(**{output_col: coal_df[output_col]})

            return out_df

        table_ddf = table_ddf.map_partitions(lambda x: coalesce_partition(x, input_cols, output_col))

        # Drop the input columns if wanted
        if drop_inputs:
            # First check to see if any dropped columns were critical columns
            current_map = self.make_column_map().map
            cols_to_update = [key for key in current_map if current_map[key] in input_cols]

            # Theoretically a user could assign multiple critical columns in the input cols, this is very
            # likely to be a mistake, so we throw a warning here to alert them.
            if len(cols_to_update) > 1:
                warnings.warn(
                    """Warning: Coalesce (with column dropping) is needing to update more than one
                critical column mapping, please check that the resulting mapping is set as intended"""
                )

            # Update critical columns to the new output column as needed
            if len(cols_to_update):  # if not zero
                new_map = current_map
                for col in cols_to_update:
                    new_map[col] = output_col

                new_colmap = self.make_column_map()
                new_colmap.map = new_map

                # Update the mapping
                self.update_column_mapping(new_colmap)

            table_ddf = table_ddf.drop(columns=input_cols)

        if table == "object":
            self.update_frame(table_ddf)
        elif table == "source":
            self.update_frame(table_ddf)

        return self

    def calc_nobs(self, by_band=False, label="nobs", temporary=True):
        """Calculates the number of observations per lightcurve.

        Parameters
        ----------
        by_band: `bool`, optional
            If True, also calculates the number of observations for each band
            in addition to providing the number of observations in total
        label: `str`, optional
            The label used to generate output columns. "_total" and the band
            labels (e.g. "_g") are appended.
        temporary: 'bool', optional
            Dictates whether the resulting columns are flagged as "temporary"
            columns within the Ensemble. Temporary columns are dropped when
            table syncs are performed, as their information is often made
            invalid by future operations. For example, the number of
            observations information is made invalid by a filter on the source
            table. Defaults to True.

        Returns
        -------
        ensemble: `tape.ensemble.Ensemble`
            The ensemble object with nobs columns added to the object table.
        """

        if by_band:
            # repartition the result to align with object
            if self._object.known_divisions:
                # Grab these up front to help out the task graph
                id_col = self._id_col
                band_col = self._band_col

                # Get the band metadata
                unq_bands = np.unique(self._source[band_col])
                meta = {band: float for band in unq_bands}

                # Map the groupby to each partition
                band_counts = self._source.map_partitions(
                    lambda x: x.groupby(id_col)[[band_col]]
                    .value_counts()
                    .to_frame()
                    .reset_index()
                    .pivot_table(values=band_col, index=id_col, columns=band_col, aggfunc="sum"),
                    meta=meta,
                ).repartition(divisions=self._object.divisions)
            else:
                band_counts = (
                    self._source.groupby([self._id_col])[self._band_col]  # group by each object
                    .value_counts()  # count occurence of each band
                    .to_frame()  # convert series to dataframe
                    .rename(columns={self._band_col: "counts"})  # rename column
                    .reset_index()  # break up the multiindex
                    .categorize(columns=[self._band_col])  # retype the band labels as categories
                    .pivot_table(
                        values=self._band_col, index=self._id_col, columns=self._band_col, aggfunc="sum"
                    )
                )  # the pivot_table call makes each band_count a column of the id_col row

                band_counts = band_counts.repartition(npartitions=self._object.npartitions)

            # short-hand for calculating nobs_total
            band_counts["total"] = band_counts[list(band_counts.columns)].sum(axis=1)

            bands = band_counts.columns.values
            self._object = self._object.assign(
                **{label + "_" + str(band): band_counts[band] for band in bands}
            )

            if temporary:
                self._object_temp.extend(label + "_" + str(band) for band in bands)

        else:
            if self._object.known_divisions and self._source.known_divisions:
                # Grab these up front to help out the task graph
                id_col = self._id_col
                band_col = self._band_col

                # Map the groupby to each partition
                counts = self._source.map_partitions(
                    lambda x: x.groupby([id_col])[[band_col]].aggregate("count")
                ).repartition(divisions=self._object.divisions)
            else:
                # Just do a groupby on all source
                counts = (
                    self._source.groupby([self._id_col])[[self._band_col]]
                    .aggregate("count")
                    .repartition(npartitions=self._object.npartitions)
                )

            self._object = self._object.assign(**{label + "_total": counts[self._band_col]})

            if temporary:
                self._object_temp.extend([label + "_total"])

        return self

    def prune(self, threshold=50, col_name=None):
        """remove objects with less observations than a given threshold

        Parameters
        ----------
        threshold: `int`, optional
            The minimum number of observations needed to retain an object.
            Default is 50.
        col_name: `str`, optional
            The name of the column to assess the threshold if available in
            the object table. If not specified, the ensemble will calculate
            the number of observations and filter on the total (sum across
            bands).

        Returns
        -------
        ensemble: `tape.ensemble.Ensemble`
            The ensemble object with pruned rows removed
        """

        # Sync Required if source is dirty
        self._lazy_sync_tables(table="object")

        if not col_name:
            self.calc_nobs(label="nobs")
            col_name = "nobs_total"

        # Mask on object table
        self = self.query(f"{col_name} >= {threshold}", table="object")

        self._object.set_dirty(True) # Object table is now dirty

        return self

    def find_day_gap_offset(self):
        """Finds an approximation of the MJD offset for noon at the
        observatory.

        This function looks for the longest strecth of hours of the day
        with zero observations. This gap is treated as the daylight hours
        and the function returns the middle hour of the gap. This is used
        for automatically finding offsets for binning.

        Returns
        -------
        empty_hours: `list`
            The estimated middle of the day as a floating point day. Returns
            -1.0 if no such time is found.

        Note
        ----
        Calls a compute on the source table.
        """
        self._lazy_sync_tables(table="source")

        # Compute a histogram of observations by hour of the day.
        hours = self._source[self._time_col].apply(
            lambda x: np.floor(x * 24.0).astype(int) % 24, meta=pd.Series(dtype=int)
        )
        hour_counts = hours.value_counts().compute()

        # Find the longest run of hours with no observations.
        start_hr = 0
        best_length = 0
        best_mid_pt = -1
        while start_hr < 24:
            # Find the end of the run of zero starting at `start_hr`.
            # Note that this might wrap around 24->0 hours.
            end_hr = start_hr
            while end_hr < 48 and (end_hr % 24) not in hour_counts.index:
                end_hr += 1

            # If we have found a new longest gap, record it.
            if end_hr - start_hr > best_length:
                best_length = end_hr - start_hr
                best_mid_pt = (start_hr + end_hr) / 2.0

            # Move to the next block.
            start_hr = end_hr + 1

        if best_length == 0:
            return -1
        return (best_mid_pt % 24.0) / 24.0

    def bin_sources(
        self, time_window=1.0, offset=0.0, custom_aggr=None, count_col=None, use_map=True, **kwargs
    ):
        """Bin sources on within a given time range to improve the estimates.

        Parameters
        ----------
        time_window : `float`, optional
            The time range (in days) over which to consider observations in the same bin.
            The default is 1.0 days.
        offset : `float`, optional
            The offset in days to use for binning. This should correspond to the middle
            of the daylight hours for the observatory. Default is 0.0.
            This value can also be computed with find_day_gap_offset.
        custom_aggr : `dict`, optional
            A dictionary mapping column name to aggregation method. This can be used to
            both include additional columns to aggregate OR overwrite the aggregation
            method for time, flux, or flux error by matching those column names.
            Example: {"my_value_1": "mean", "my_value_2": "max", "psFlux": "sum"}
        count_col : `str`, optional
            The name of the column in which to count the number of sources per bin.
            If None then it does not include this column.
        use_map : `boolean`, optional
            Determines whether `dask.dataframe.DataFrame.map_partitions` is
            used (True). Using map_partitions is generally more efficient, but
            requires the data from each lightcurve is housed in a single
            partition. If False, a groupby will be performed instead.

        Returns
        ----------
        ensemble: `tape.ensemble.Ensemble`
            The ensemble object with pruned rows removed

        Notes
        -----
        * This should only be used for slowly varying sources where we can
        treat the source as constant within `time_window`.

        * As a default the function only aggregates and keeps the id, band,
        time, flux, and flux error columns. Additional columns can be preserved
        by providing the mapping of column name to aggregation function with the
        `additional_cols` parameter.
        """
        self._lazy_sync_tables(table="source")

        # Bin the time and add it as a column. We create a temporary column that
        # truncates the time into increments of `time_window`.
        tmp_time_col = "tmp_time_for_aggregation"
        if tmp_time_col in self._source.columns:
            raise KeyError(f"Column '{tmp_time_col}' already exists in source table.")
        self._source[tmp_time_col] = self._source[self._time_col].apply(
            lambda x: np.floor((x + offset) / time_window) * time_window, meta=pd.Series(dtype=float)
        )

        # Set up the aggregation functions for the time and flux columns.
        aggr_funs = {self._time_col: "mean", self._flux_col: "mean"}

        # If the source table has errors then add an aggregation function for it.
        if self._err_col in self._source.columns:
            aggr_funs[self._err_col] = dd.Aggregation(
                name="err_agg",
                chunk=lambda x: (x.count(), x.apply(lambda s: np.sum(np.power(s, 2)))),
                agg=lambda c, s: (c.sum(), s.sum()),
                finalize=lambda c, s: np.sqrt(s) / c,
            )

        # Handle the aggregation function for the bin count, including
        # adding an initial column of all ones if needed.
        if count_col is not None:
            self._bin_count_col = count_col
            if self._bin_count_col not in self._source.columns:
                self._source[self._bin_count_col] = self._source[self._time_col].apply(
                    lambda x: 1, meta=pd.Series(dtype=int)
                )
            aggr_funs[self._bin_count_col] = "sum"

        # Add any additional aggregation functions
        if custom_aggr is not None:
            for key in custom_aggr:
                # Warn the user if they are overwriting a predefined aggregation function.
                if key in aggr_funs:
                    warnings.warn(f"Warning: Overwriting aggregation function for column {key}.")
                aggr_funs[key] = custom_aggr[key]

        # Group the columns by id, band, and time bucket and aggregate.
        self.update_frame(self._source.groupby([self._id_col, self._band_col, tmp_time_col]).aggregate(aggr_funs))

        # Fix the indices and remove the temporary column.
        self.update_frame(self._source.reset_index().set_index(self._id_col).drop(tmp_time_col, axis=1))

        # Mark the source table as dirty.
        self._source.set_dirty(True)
        return self

    def batch(self, func, *args, meta=None, use_map=True, compute=True, on=None, label="", **kwargs):
        """Run a function from tape.TimeSeries on the available ids

        Parameters
        ----------
        func : `function`
            A function to apply to all objects in the ensemble. The function
            could be a TAPE function, an initialized feature extractor from
            `light-curve` package or a user-defined function. In the least
            case the function must have the following signature:
            `func(*cols, **kwargs)`, where the names of the `cols` are
            specified in `args`, `kwargs` are keyword arguments passed to the
            function, and the return value schema is described by `meta`.
            For TAPE and `light-curve` functions `args`, `meta` and `on` are
            populated automatically.
        *args:
            Denotes the ensemble columns to use as inputs for a function,
            order must be correct for function. If passing a TAPE
            or `light-curve` function, these are populated automatically.
        meta : `pd.Series`, `pd.DataFrame`, `dict`, or `tuple-like`
            Dask's meta parameter, which lays down the expected structure of
            the results. Overridden by TAPE for TAPE and `light-curve`
            functions. If none, attempts to coerce the result to a
            pandas.Series.
        use_map : `boolean`
            Determines whether `dask.dataframe.DataFrame.map_partitions` is
            used (True). Using map_partitions is generally more efficient, but
            requires the data from each lightcurve is housed in a single
            partition. This can be checked using
            `Ensemble.check_lightcurve_cohesion`. If False, a groupby will be
            performed instead.
        compute: `boolean`
            Determines whether to compute the result immediately or hold for a
            later compute call.
        on: 'str' or 'list'
            Designates which column(s) to groupby. Columns may be from the
            source or object tables. For TAPE and `light-curve` functions
            this is populated automatically.
        label: 'str', optional
            If provided the ensemble will use this label to track the result 
            dataframe. If not provided, a label of the from "result_{x}" where x
            is a monotonically increasing integer is generated. If `None`,
            the result frame will not be tracked. 
        **kwargs:
            Additional optional parameters passed for the selected function

        Returns
        -------
        result: `Dask.Series`
            Series of function results

        Examples
        --------
        Run a TAPE function on the ensemble:
        ```
        from tape.analysis.stetsonj import calc_stetson_J
        ens = Ensemble().from_dataset('rrlyr82')
        ensemble.batch(calc_stetson_J, band_to_calc='i')
        ```

        Run a light-curve function on the ensemble:
        ```
        from light_curve import EtaE
        ens.batch(EtaE(), band_to_calc='g')
        ```

        Run a custom function on the ensemble:
        ```
        def s2n_inter_quartile_range(flux, err):
             first, third = np.quantile(flux / err, [0.25, 0.75])
             return third - first

        ens.batch(s2n_inter_quartile_range, ens._flux_col, ens._err_col)
        ```
        Or even a numpy built-in function:
        ```
        amplitudes = ens.batch(np.ptp, ens._flux_col)
        ```
        """
        self._lazy_sync_tables(table="all")

        # Convert light-curve package feature into analysis function
        if isinstance(func, BaseLightCurveFeature):
            func = FeatureExtractor(func)
        # Extract function information if TAPE analysis function
        if isinstance(func, AnalysisFunction):
            args = func.cols(self)
            meta = func.meta(self)
            on = func.on(self)

        if meta is None:
            meta = (self._id_col, float)  # return a series of ids, default assume a float is returned

        # Translate the meta into an appropriate TapeFrame or TapeSeries. This ensures that the
        # batch result will be an EnsembleFrame or EnsembleSeries.
        meta = self._translate_meta(meta)

        if on is None:
            on = self._id_col  # Default grouping is by id_col
        if isinstance(on, str):
            on = [on]  # Convert to list if only one column is passed

        # Handle object columns to group on
        source_cols = list(self._source.columns)
        object_cols = list(self._object.columns)
        object_group_cols = [col for col in on if (col in object_cols) and (col not in source_cols)]

        if len(object_group_cols) > 0:
            object_col_dd = self._object[object_group_cols]
            source_to_batch = self._source.merge(object_col_dd, how="left")
        else:
            source_to_batch = self._source  # Can directly use the source table

        id_col = self._id_col  # pre-compute needed for dask in lambda function

        if use_map:  # use map_partitions
            id_col = self._id_col  # need to grab this before mapping
            batch = source_to_batch.map_partitions(
                lambda x: x.groupby(on, group_keys=False).apply(
                    lambda y: func(
                        *[y[arg].to_numpy() if arg != id_col else y.index.to_numpy() for arg in args],
                        **kwargs,
                    )
                ),
                meta=meta,
            )
        else:  # use groupby
            batch = source_to_batch.groupby(on, group_keys=False).apply(
                lambda x: func(
                    *[x[arg].to_numpy() if arg != id_col else x.index.to_numpy() for arg in args], **kwargs
                ),
                meta=meta,
            )

        # Inherit divisions if known from source and the resulting index is the id
        # Groupby on index should always return a subset that adheres to the same divisions criteria
        if self._source.known_divisions and batch.index.name == self._id_col:
            batch.divisions = self._source.divisions

        if label is not None:
            if  label == "":
                label = self._generate_frame_label()
                print(f"Using generated label, {label}, for a batch result.")
            # Track the result frame under the provided label
            self.add_frame(batch, label)

        if compute:
            return batch.compute()
        else:
            return batch

    def from_pandas(
        self,
        source_frame,
        object_frame=None,
        column_mapper=None,
        sync_tables=True,
        npartitions=None,
        partition_size=None,
        **kwargs,
    ):
        """Read in Pandas dataframe(s) into an ensemble object

        Parameters
        ----------
        source_frame: 'pandas.Dataframe'
            A Dask dataframe that contains source information to be read into the ensemble
        object_frame: 'pandas.Dataframe', optional
            If not specified, the object frame is generated from the source frame
        column_mapper: 'ColumnMapper' object
            If provided, the ColumnMapper is used to populate relevant column
            information mapped from the input dataset.
        sync_tables: 'bool', optional
            In the case where an `object_frame`is provided, determines whether an
            initial sync is performed between the object and source tables. If
            not performed, dynamic information like the number of observations
            may be out of date until a sync is performed internally.
        npartitions: `int`, optional
            If specified, attempts to repartition the ensemble to the specified
            number of partitions
        partition_size: `int`, optional
            If specified, attempts to repartition the ensemble to partitions
            of size `partition_size`.

        Returns
        ----------
        ensemble: `tape.ensemble.Ensemble`
            The ensemble object with the Dask dataframe data loaded.
        """
        # Construct Dask DataFrames of the source and object tables
        source = dd.from_pandas(source_frame, npartitions=npartitions)
        object = None if object_frame is None else dd.from_pandas(object_frame, npartitions=npartitions)
        return self.from_dask_dataframe(
            source,
            object_frame=object,
            column_mapper=column_mapper,
            sync_tables=sync_tables,
            npartitions=npartitions,
            partition_size=partition_size,
            **kwargs,
        )

    def from_dask_dataframe(
        self,
        source_frame,
        object_frame=None,
        column_mapper=None,
        sync_tables=True,
        npartitions=None,
        partition_size=None,
        sorted=False,
        sort=False,
        **kwargs,
    ):
        """Read in Dask dataframe(s) into an ensemble object

        Parameters
        ----------
        source_frame: 'dask.Dataframe'
            A Dask dataframe that contains source information to be read into the ensemble
        object_frame: 'dask.Dataframe', optional
            If not specified, the object frame is generated from the source frame
        column_mapper: 'ColumnMapper' object
            If provided, the ColumnMapper is used to populate relevant column
            information mapped from the input dataset.
        sync_tables: 'bool', optional
            In the case where an `object_frame`is provided, determines whether an
            initial sync is performed between the object and source tables. If
            not performed, dynamic information like the number of observations
            may be out of date until a sync is performed internally.
        npartitions: `int`, optional
            If specified, attempts to repartition the ensemble to the specified
            number of partitions
        partition_size: `int`, optional
            If specified, attempts to repartition the ensemble to partitions
            of size `partition_size`.
        sorted: bool, optional
            If the index column is already sorted in increasing order.
            Defaults to False
        sort: `bool`, optional
            If True, sorts the DataFrame by the id column. Otherwise set the
            index on the individual existing partitions. Defaults to False.

        Returns
        ----------
        ensemble: `tape.ensemble.Ensemble`
            The ensemble object with the Dask dataframe data loaded.
        """
        self._load_column_mapper(column_mapper, **kwargs)
        source_frame = SourceFrame.from_dask_dataframe(source_frame, self)

        # Set the index of the source frame and save the resulting table
        self.update_frame(
            source_frame.set_index(self._id_col, drop=True, sorted=sorted, sort=sort))

        if object_frame is None:  # generate an indexed object table from source
            self.update_frame(self._generate_object_table())

        else:
            self.update_frame(ObjectFrame.from_dask_dataframe(object_frame, ensemble=self))
            self.update_frame(self._object.set_index(self._id_col, sorted=sorted, sort=sort))

            # Optionally sync the tables, recalculates nobs columns
            if sync_tables:
                self._source.set_dirty(True)
                self._object.set_dirty(True)
                self._sync_tables()

        if npartitions and npartitions > 1:
            self._source = self._source.repartition(npartitions=npartitions)
        elif partition_size:
            self._source = self._source.repartition(partition_size=partition_size)

        # Check that Divisions are established, warn if not.
        for name, table in [("object", self._object), ("source", self._source)]:
            if not table.known_divisions:
                warnings.warn(
                    f"Divisions for {name} are not set, certain downstream dask operations may fail as a result. We recommend setting the `sort` or `sorted` flags when loading data to establish division information."
                )
        return self

    def from_hipscat(self, dir, source_subdir="source", object_subdir="object", column_mapper=None, **kwargs):
        """Read in parquet files from a hipscat-formatted directory structure
        Parameters
        ----------
        dir: 'str'
            Path to the directory structure
        source_subdir: 'str'
            Path to the subdirectory which contains source files
        object_subdir: 'str'
            Path to the subdirectory which contains object files, if None then
            files will only be read from the source_subdir
        column_mapper: 'ColumnMapper' object
            If provided, the ColumnMapper is used to populate relevant column
            information mapped from the input dataset.
        **kwargs:
            keyword arguments passed along to
            `tape.ensemble.Ensemble.from_parquet`

        Returns
        ----------
        ensemble: `tape.ensemble.Ensemble`
            The ensemble object with parquet data loaded
        """

        source_path = os.path.join(dir, source_subdir)
        source_files = glob.glob(os.path.join(source_path, "**", "*.parquet"), recursive=True)

        if object_subdir is not None:
            object_path = os.path.join(dir, object_subdir)
            object_files = glob.glob(os.path.join(object_path, "**", "*.parquet"), recursive=True)
        else:
            object_files = None

        return self.from_parquet(
            source_files,
            object_files,
            column_mapper=column_mapper,
            **kwargs,
        )

    def make_column_map(self):
        """Returns the current column mapping.

        Returns
        -------
        result: `tape.utils.ColumnMapper`
            A new column mapper representing the Ensemble's current mappings.
        """
        result = ColumnMapper(
            id_col=self._id_col,
            time_col=self._time_col,
            flux_col=self._flux_col,
            err_col=self._err_col,
            band_col=self._band_col,
            provenance_col=self._provenance_col,
        )
        return result

    def update_column_mapping(self, column_mapper=None, **kwargs):
        """Update the mapping of column names.

        Parameters
        ----------
        column_mapper: `tape.utils.ColumnMapper`, optional
            An entirely new mapping of column names. If `None` then modifies the
            current mapping using kwargs.
        kwargs:
            Individual column to name settings.

        Returns
        -------
        self: `Ensemble`
        """
        if column_mapper is not None:
            self._load_column_mapper(column_mapper, **kwargs)
        else:
            column_mapper = self.make_column_map()
            column_mapper.assign(**kwargs)
            self._load_column_mapper(column_mapper, **kwargs)
        return self

    def _load_column_mapper(self, column_mapper, **kwargs):
        """Load a column mapper object.

        Parameters
        ----------
        column_mapper: `tape.utils.ColumnMapper` or None
            The `ColumnMapper` to use. If `None` then the function
            creates a new one from kwargs.
        kwargs: optional
            Individual column to name settings.

        Returns
        -------
        self: `Ensemble`

        Raises
        ------
        ValueError if a required column is missing.
        """
        if column_mapper is None:
            column_mapper = ColumnMapper(**kwargs)

        ready, needed = column_mapper.is_ready(show_needed=True)

        if ready:
            # Assign Critical Columns
            self._id_col = column_mapper.map["id_col"]
            self._time_col = column_mapper.map["time_col"]
            self._flux_col = column_mapper.map["flux_col"]
            self._err_col = column_mapper.map["err_col"]
            self._band_col = column_mapper.map["band_col"]

            # Assign optional columns if provided
            if column_mapper.map["provenance_col"] is not None:
                self._provenance_col = column_mapper.map["provenance_col"]

        else:
            raise ValueError(f"Missing required column mapping information: {needed}")

        return self

    def from_parquet(
        self,
        source_file,
        object_file=None,
        column_mapper=None,
        provenance_label="survey_1",
        sync_tables=True,
        additional_cols=True,
        npartitions=None,
        partition_size=None,
        sorted=False,
        sort=False,
        **kwargs,
    ):
        """Read in parquet file(s) into an ensemble object

        Parameters
        ----------
        source_file: 'str'
            Path to a parquet file, or multiple parquet files that contain
            source information to be read into the ensemble
        object_file: 'str', optional
            Path to a parquet file, or multiple parquet files that contain
            object information. If not specified, it is generated from the
            source table
        column_mapper: 'ColumnMapper' object
            If provided, the ColumnMapper is used to populate relevant column
            information mapped from the input dataset.
        provenance_label: 'str', optional
            Determines the label to use if a provenance column is generated
        sync_tables: 'bool', optional
            In the case where object files are loaded in, determines whether an
            initial sync is performed between the object and source tables. If
            not performed, dynamic information like the number of observations
            may be out of date until a sync is performed internally.
        additional_cols: 'bool', optional
            Boolean to indicate whether to carry in columns beyond the
            critical columns, true will, while false will only load the columns
            containing the critical quantities (id,time,flux,err,band)
        npartitions: `int`, optional
            If specified, attempts to repartition the ensemble to the specified
            number of partitions
        partition_size: `int`, optional
            If specified, attempts to repartition the ensemble to partitions
            of size `partition_size`.
        sorted: bool, optional
            If the index column is already sorted in increasing order.
            Defaults to False
        sort: `bool`, optional
            If True, sorts the DataFrame by the id column. Otherwise set the
            index on the individual existing partitions. Defaults to False.

        Returns
        ----------
        ensemble: `tape.ensemble.Ensemble`
            The ensemble object with parquet data loaded
        """

        # load column mappings
        self._load_column_mapper(column_mapper, **kwargs)

        # Handle additional columns
        if additional_cols:
            columns = None  # None will prompt read_parquet to read in all cols
        else:
            columns = [self._time_col, self._flux_col, self._err_col, self._band_col]
            if self._provenance_col is not None:
                columns.append(self._provenance_col)

        # Read in the source parquet file(s)
        # Index is set False so that we can set it with a future set_index call
        # This has the advantage of letting Dask set partition boundaries based
        # on the divisions between the sources of different objects.
        source = SourceFrame.from_parquet(source_file, index=False, columns=columns, ensemble=self)

        # Generate a provenance column if not provided
        if self._provenance_col is None:
            source["provenance"] = provenance_label
            self._provenance_col = "provenance"

        object = None
        if object_file:
            # Read in the object file(s)
            # Index is False so that we can set it with a future set_index call
            # More meaningful for source than object but parity seems good here
            object = ObjectFrame.from_parquet(object_file, index=False, ensemble=self)
        return self.from_dask_dataframe(
            source_frame=source,
            object_frame=object,
            column_mapper=column_mapper,
            sync_tables=sync_tables,
            npartitions=npartitions,
            partition_size=partition_size,
            sorted=sorted,
            sort=sort,
            **kwargs,
        )

    def from_dataset(self, dataset, **kwargs):
        """Load the ensemble from a TAPE dataset.

        Parameters
        ----------
        dataset: 'str'
            The name of the dataset to import

        Returns
        -------
        ensemble: `tape.ensemble.Ensemble`
            The ensemble object with the dataset loaded
        """

        req = requests.get(
            "https://github.com/lincc-frameworks/tape_benchmarking/blob/main/data/datasets.json?raw=True"
        )
        datasets_file = req.json()
        dataset_info = datasets_file[dataset]

        # Make column map from dataset
        dataset_map = dataset_info["column_map"]
        col_map = ColumnMapper(
            id_col=dataset_map["id"],
            time_col=dataset_map["time"],
            flux_col=dataset_map["flux"],
            err_col=dataset_map["error"],
            band_col=dataset_map["band"],
        )

        return self.from_parquet(
            source_file=dataset_info["source_file"],
            object_file=dataset_info["object_file"],
            column_mapper=col_map,
            provenance_label=dataset,
            **kwargs,
        )

    def available_datasets(self):
        """Retrieve descriptions of available TAPE datasets.

        Returns
        -------
        `dict`
            A dictionary of datasets with description information.
        """

        req = requests.get(
            "https://github.com/lincc-frameworks/tape_benchmarking/blob/main/data/datasets.json?raw=True"
        )
        datasets_file = req.json()

        return {key: datasets_file[key]["description"] for key in datasets_file.keys()}

    def from_source_dict(
        self, source_dict, column_mapper=None, npartitions=1, sorted=False, sort=False, **kwargs
    ):
        """Load the sources into an ensemble from a dictionary.

        Parameters
        ----------
        source_dict: 'dict'
            The dictionary containing the source information.
        column_mapper: 'ColumnMapper' object
            If provided, the ColumnMapper is used to populate relevant column
            information mapped from the input dataset.
        npartitions: `int`, optional
            If specified, attempts to repartition the ensemble to the specified
            number of partitions
        sorted: bool, optional
            If the index column is already sorted in increasing order.
            Defaults to False
        sort: `bool`, optional
            If True, sorts the DataFrame by the id column. Otherwise set the
            index on the individual existing partitions. Defaults to False.

        Returns
        ----------
        ensemble: `tape.ensemble.Ensemble`
            The ensemble object with dictionary data loaded
        """

        # Load the source data into a dataframe.
        source_frame = SourceFrame.from_dict(source_dict, npartitions=npartitions)

        return self.from_dask_dataframe(
            source_frame,
            object_frame=None,
            column_mapper=column_mapper,
            sync_tables=True,
            npartitions=npartitions,
            sorted=sorted,
            sort=sort,
            **kwargs,
        )

    def convert_flux_to_mag(self, zero_point, zp_form="mag", out_col_name=None, flux_col=None, err_col=None):
        """Converts a flux column into a magnitude column.

        Parameters
        ----------
        zero_point: 'str' or 'float'
            The name of the ensemble column containing the zero point
            information for column transformation. Alternatively, a single
            float number to apply for all fluxes.
        zp_form: `str`, optional
            The form of the zero point column, either "flux" or
            "magnitude"/"mag". Determines how the zero point (zp) is applied in
            the conversion. If "flux", then the function is applied as
            mag=-2.5*log10(flux/zp), or if "magnitude", then
            mag=-2.5*log10(flux)+zp.
        out_col_name: 'str', optional
            The name of the output magnitude column, if None then the output
            is just the flux column name + "_mag". The error column is also
            generated as the out_col_name + "_err".
        flux_col: 'str', optional
            The name of the ensemble flux column to convert into magnitudes.
            Uses the Ensemble mapped flux column if not specified.
        err_col: 'str', optional
            The name of the ensemble column containing the errors to propagate.
            Errors are propagated using the following approximation:
            Err= (2.5/log(10))*(flux_error/flux), which holds mainly when the
            error in flux is much smaller than the flux. Uses the Ensemble
            mapped error column if not specified.

        Returns
        ----------
        ensemble: `tape.ensemble.Ensemble`
            The ensemble object with a new magnitude (and error) column.

        """

        # Assign Ensemble cols if not provided
        if flux_col is None:
            flux_col = self._flux_col
        if err_col is None:
            err_col = self._err_col

        if out_col_name is None:
            out_col_name = flux_col + "_mag"

        if zp_form == "flux":  # mag = -2.5*np.log10(flux/zp)
            if isinstance(zero_point, str):
                self.update_frame(self._source.assign(
                    **{out_col_name: lambda x: -2.5 * np.log10(x[flux_col] / x[zero_point])}
                ))
            else:
                self.update_frame(self._source.assign(
                    **{out_col_name: lambda x: -2.5 * np.log10(x[flux_col] / zero_point)}
                ))

        elif zp_form == "magnitude" or zp_form == "mag":  # mag = -2.5*np.log10(flux) + zp
            if isinstance(zero_point, str):
                self.update_frame(self._source.assign(
                    **{out_col_name: lambda x: -2.5 * np.log10(x[flux_col]) + x[zero_point]}
                ))
            else:
                self.update_frame(self._source.assign(
                    **{out_col_name: lambda x: -2.5 * np.log10(x[flux_col]) + zero_point}
                ))
        else:
            raise ValueError(f"{zp_form} is not a valid zero_point format.")

        # Calculate Errors
        if err_col is not None:
            self.update_frame(self._source.assign(
                **{out_col_name + "_err": lambda x: (2.5 / np.log(10)) * (x[err_col] / x[flux_col])}
            ))

        return self
 
    def _generate_object_table(self):
        """Generate an empty object table from the source table."""
        res = self._source.map_partitions(lambda x: TapeObjectFrame(index=x.index.unique()))

        return res

    def _lazy_sync_tables_from_frame(self, frame):
        """Call the sync operation for the frame only if the 
        table being modified (`frame`) needs to be synced.
        Does nothing in the case that only the table to be modified
        is dirty or if it is not the object or source frame for this
        `Ensemble`.

        Parameters
        ----------
        frame: `tape.EnsembleFrame`
            The frame being modified. Only an `ObjectFrame` or
            `SourceFrame tracked by this `Ensemble` may trigger
            a sync.
        """
        if frame is self.object or frame is self.source:
            # See if we should sync the Object or Source tables.
            self._lazy_sync_tables(frame.label)
        return self

    def _lazy_sync_tables(self, table="object"):
        """Call the sync operation for the table only if the
        the table being modified (`table`) needs to be synced.
        Does nothing in the case that only the table to be modified
        is dirty.

        Parameters
        ----------
        table: `str`, optional
            The table being modified. Should be one of "object",
            "source", or "all"
        """
        if table == "object" and self._source.is_dirty():  # object table should be updated
            self._sync_tables()
        elif table == "source" and self._object.is_dirty():  # source table should be updated
            self._sync_tables()
        elif table == "all" and (self._source.is_dirty() or self._object.is_dirty()):
            self._sync_tables()
        return self

    def _sync_tables(self):
        """Sync operation to align both tables.

        Filtered objects are always removed from the source. But filtered
        sources may be kept in the object table is the Ensemble's
        keep_empty_objects attribute is set to True.
        """

        if self._object.is_dirty():
            # Sync Object to Source; remove any missing objects from source

            if self._object.known_divisions and self._source.known_divisions:
                # Lazily Create an empty object table (just index) for joining
                empty_obj = self._object.map_partitions(lambda x: TapeObjectFrame(index=x.index))
                if type(empty_obj) != type(self._object):
                    raise ValueError("Bad type for empty_obj: " + str(type(empty_obj)))

<<<<<<< HEAD
                # Join source onto the empty object table to align
                self.update_frame(self._source.join(empty_obj, how='right'))
=======
                # Join source onto the empty object table to remove IDs not present in both tables
                self._source = self._source.join(empty_obj, how="inner")
>>>>>>> 626904c0
            else:
                warnings.warn("Divisions are not known, syncing using a non-lazy method.")
                obj_idx = list(self._object.index.compute())
                self.update_frame(self._source.map_partitions(lambda x: x[x.index.isin(obj_idx)]))
                self.update_frame(self._source.persist())  # persist the source frame

            # Drop Temporary Source Columns on Sync
            if len(self._source_temp):
                self.update_frame(self._source.drop(columns=self._source_temp))
                print(f"Temporary columns dropped from Source Table: {self._source_temp}")
                self._source_temp = []

        if self._source.is_dirty():  # not elif
            if not self.keep_empty_objects:
                if self._object.known_divisions and self._source.known_divisions:
                    # Lazily Create an empty source table (just unique indexes) for joining
                    empty_src = self._source.map_partitions(lambda x: TapeSourceFrame(index=x.index.unique()))
                    if type(empty_src) != type(self._source):
                        raise ValueError("Bad type for empty_src: " + str(type(empty_src)))

<<<<<<< HEAD
                    # Join object onto the empty unique source table to align
                    self.update_frame(self._object.join(empty_src, how='right'))
=======
                    # Join object onto the empty unique source table to remove IDs not present in
                    # both tables
                    self._object = self._object.join(empty_src, how="inner")

>>>>>>> 626904c0
                else:
                    warnings.warn("Divisions are not known, syncing using a non-lazy method.")
                    # Sync Source to Object; remove any objects that do not have sources
                    sor_idx = list(self._source.index.unique().compute())
                    self.update_frame(self._object.map_partitions(lambda x: x[x.index.isin(sor_idx)]))
                    self.update_frame(self._object.persist())  # persist the object frame

            # Drop Temporary Object Columns on Sync
            if len(self._object_temp):
                self.update_frame(self._object.drop(columns=self._object_temp))
                print(f"Temporary columns dropped from Object Table: {self._object_temp}")
                self._object_temp = []

        # Now synced and clean
        self._source.set_dirty(False)
        self._object.set_dirty(False)
        return self

    def to_timeseries(
        self,
        target,
        id_col=None,
        time_col=None,
        flux_col=None,
        err_col=None,
        band_col=None,
    ):
        """Construct a timeseries object from one target object_id, assumes
        that the result is a collection of lightcurves (output from query_ids)

        Parameters
        ----------
        target: `int`
            Id of a source to be extracted
        id_col: 'str', optional
            Identifies which column contains the Object IDs
        time_col: 'str', optional
            Identifies which column contains the time information
        flux_col: 'str', optional
            Identifies which column contains the flux/magnitude information
        err_col: 'str', optional
            Identifies which column contains the error information
        band_col: 'str', optional
            Identifies which column contains the band information

        Returns
        ----------
        ts: `TimeSeries`
            Timeseries for a single object

        Note
        ----
        All _col parameters when not specified will use the appropriate columns
        determined on data ingest as critical columns.
        """

        # Without a specified column, use defaults
        if id_col is None:
            id_col = self._id_col
        if time_col is None:
            time_col = self._time_col
        if flux_col is None:
            flux_col = self._flux_col
        if err_col is None:
            err_col = self._err_col
        if band_col is None:
            band_col = self._band_col

        df = self._source.loc[target].compute()
        ts = TimeSeries().from_dataframe(
            data=df,
            object_id=target,
            time_label=time_col,
            flux_label=flux_col,
            err_label=err_col,
            band_label=band_col,
        )
        return ts

    def _build_index(self, obj_id, band):
        """Build pandas multiindex from object_ids and bands

        Parameters
        ----------
        obj_id : `np.array` or `list`
            A list of object id for each row in the data.
        band : `np.array` or `list`
            A list of the band for each row in the data.

        Returns
        -------
        index : `pd.MultiIndex`
        """
        count_dict = {}
        idx = []
        for o, b in zip(obj_id, band):
            count = count_dict.get((o, b), 0)
            idx.append(count)

            # Increment count for obs_id + band or insert 1 there wasn't an ongoing count.
            count_dict[(o, b)] = count + 1
        tuples = zip(obj_id, band, idx)
        index = pd.MultiIndex.from_tuples(tuples, names=["object_id", "band", "index"])
        return index

    def sf2(self, sf_method="basic", argument_container=None, use_map=True, compute=True):
        """Wrapper interface for calling structurefunction2 on the ensemble

        Parameters
        ----------
        sf_method : 'str'
            The structure function calculation method to be used, by default "basic".
        argument_container : StructureFunctionArgumentContainer, optional
            Container object for additional configuration options, by default None.
        use_map : `boolean`
            Determines whether `dask.dataframe.DataFrame.map_partitions` is
            used (True). Using map_partitions is generally more efficient, but
            requires the data from each lightcurve is housed in a single
            partition. If False, a groupby will be performed instead.

        Returns
        ----------
        result : `pandas.DataFrame`
            Structure function squared for each of input bands.

        Notes
        ----------
        In case that no value for `band_to_calc` is passed, the function is
        executed on all available bands in `band`.
        """

        # Create a default argument container of the correct type if one was not
        # provided. This is only necessary here because we need to know about
        # `combine` in the next conditional.
        if argument_container is None:
            argument_container_type = SF_METHODS[sf_method].expected_argument_container()
            argument_container = argument_container_type()

        if argument_container.combine:
            result = calc_sf2(
                self._source[self._time_col],
                self._source[self._flux_col],
                self._source[self._err_col],
                self._source[self._band_col],
                self._source.index,
                argument_container=argument_container,
            )

        else:
            result = self.batch(
                calc_sf2, use_map=use_map, argument_container=argument_container, compute=compute
            )

        # Inherit divisions information if known
        if self._source.known_divisions and self._object.known_divisions:
            result.divisions = self._source.divisions

        return result

    def _translate_meta(self, meta):
        """Translates Dask-style meta into a TapeFrame or TapeSeries object.

        Parameters
        ----------
        meta : `dict`, `tuple`, `list`, `pd.Series`, `pd.DataFrame`, `pd.Index`, `dtype`, `scalar`

        Returns
        ----------
        result : `ensemble.TapeFrame` or `ensemble.TapeSeries`
            The appropriate meta for Dask producing an `Ensemble.EnsembleFrame` or
            `Ensemble.EnsembleSeries` respectively
        """
        if isinstance(meta, TapeFrame) or isinstance(meta, TapeSeries):
            return meta
        
        # If the meta is not a DataFrame or Series, have Dask attempt translate the meta into an
        # appropriate Pandas object.
        meta_object = meta 
        if not (isinstance(meta_object, pd.DataFrame) or isinstance(meta_object, pd.Series)):
            meta_object = dd.backends.make_meta_object(meta_object)
        
        # Convert meta_object into the appropriate TAPE extension.
        if isinstance(meta_object, pd.DataFrame):
            return TapeFrame(meta_object)
        elif isinstance(meta_object, pd.Series):
            return TapeSeries(meta_object)
        else:
            raise ValueError(
                "Unsupported Meta: " + str(meta) + "\nTry a Pandas DataFrame or Series instead."
            )
        <|MERGE_RESOLUTION|>--- conflicted
+++ resolved
@@ -1759,13 +1759,8 @@
                 if type(empty_obj) != type(self._object):
                     raise ValueError("Bad type for empty_obj: " + str(type(empty_obj)))
 
-<<<<<<< HEAD
                 # Join source onto the empty object table to align
-                self.update_frame(self._source.join(empty_obj, how='right'))
-=======
-                # Join source onto the empty object table to remove IDs not present in both tables
-                self._source = self._source.join(empty_obj, how="inner")
->>>>>>> 626904c0
+                self.update_frame(self._source.join(empty_obj, how="inner"))
             else:
                 warnings.warn("Divisions are not known, syncing using a non-lazy method.")
                 obj_idx = list(self._object.index.compute())
@@ -1786,15 +1781,8 @@
                     if type(empty_src) != type(self._source):
                         raise ValueError("Bad type for empty_src: " + str(type(empty_src)))
 
-<<<<<<< HEAD
                     # Join object onto the empty unique source table to align
-                    self.update_frame(self._object.join(empty_src, how='right'))
-=======
-                    # Join object onto the empty unique source table to remove IDs not present in
-                    # both tables
-                    self._object = self._object.join(empty_src, how="inner")
-
->>>>>>> 626904c0
+                    self.update_frame(self._object.join(empty_src, how="inner"))
                 else:
                     warnings.warn("Divisions are not known, syncing using a non-lazy method.")
                     # Sync Source to Object; remove any objects that do not have sources
