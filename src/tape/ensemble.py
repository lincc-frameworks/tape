--- conflicted
+++ resolved
@@ -576,15 +576,9 @@
         self._lazy_sync_tables(table)
 
         if table == "object":
-<<<<<<< HEAD
+            pre_cols = self._object.columns
             self.update_frame(self._object.assign(**kwargs))
-
-        elif table == "source":
-            self.update_frame(self._source.assign(**kwargs))
-=======
-            pre_cols = self._object.columns
-            self._object = self._object.assign(**kwargs)
-            self._object_dirty = True
+            self._object.set_dirty(True)
             post_cols = self._object.columns
 
             if temporary:
@@ -592,14 +586,13 @@
 
         elif table == "source":
             pre_cols = self._source.columns
-            self._source = self._source.assign(**kwargs)
-            self._source_dirty = True
+            self.update_frame(self._source.assign(**kwargs))
+            self._source.set_dirty(True)
             post_cols = self._source.columns
 
             if temporary:
                 self._source_temp.extend(col for col in post_cols if col not in pre_cols)
 
->>>>>>> 1e5c20b0
         else:
             raise ValueError(f"{table} is not one of 'object' or 'source'")
         return self
@@ -1106,11 +1099,7 @@
         """
         # Construct Dask DataFrames of the source and object tables
         source = dd.from_pandas(source_frame, npartitions=npartitions)
-<<<<<<< HEAD
-        object = None if object_frame is None else dd.from_pandas(object_frame)
-=======
         object = None if object_frame is None else dd.from_pandas(object_frame, npartitions=npartitions)
->>>>>>> 1e5c20b0
         return self.from_dask_dataframe(
             source,
             object_frame=object,
@@ -1161,7 +1150,6 @@
         """
         self._load_column_mapper(column_mapper, **kwargs)
 
-<<<<<<< HEAD
         # TODO(wbeebe@uw.edu): Determine most efficient way to convert to SourceFrame/ObjectFrame
         source_frame = SourceFrame.from_dask_dataframe(source_frame, self)
 
@@ -1170,22 +1158,10 @@
 
         if object_frame is None:  # generate an indexed object table from source
             self.update_frame(self._generate_object_table())
-            self._nobs_bands = [col for col in list(self._object.columns) if col != self._nobs_tot_col]
+
         else:
             # TODO(wbeebe@uw.edu): Determine most efficient way to convert to SourceFrame/ObjectFrame
             self.update_frame(ObjectFrame.from_dask_dataframe(object_frame, ensemble=self))
-            if self._nobs_band_cols is None:
-                # sets empty nobs cols in object
-                unq_filters = np.unique(self._source[self._band_col])
-                self._nobs_band_cols = [f"nobs_{filt}" for filt in unq_filters]
-                for col in self._nobs_band_cols:
-                    self._object[col] = np.nan
-
-            # Handle nobs_total column
-            if self._nobs_tot_col is None:
-                self._object["nobs_total"] = np.nan
-                self._nobs_tot_col = "nobs_total"
-
             self.update_frame(self._object.set_index(self._id_col))
 
             # Optionally sync the tables, recalculates nobs columns
@@ -1195,31 +1171,9 @@
                 self._sync_tables()
 
         if npartitions and npartitions > 1:
-            self.update_frame(self._source.repartition(npartitions=npartitions))
-        elif partition_size:
-            self.update_frame(self._source.repartition(partition_size=partition_size))
-=======
-        # Set the index of the source frame and save the resulting table
-        self._source = source_frame.set_index(self._id_col, drop=True)
-
-        if object_frame is None:  # generate an indexed object table from source
-            self._object = self._generate_object_table()
-
-        else:
-            self._object = object_frame
-            self._object = self._object.set_index(self._id_col)
-
-            # Optionally sync the tables, recalculates nobs columns
-            if sync_tables:
-                self._source_dirty = True
-                self._object_dirty = True
-                self._sync_tables()
-
-        if npartitions and npartitions > 1:
             self._source = self._source.repartition(npartitions=npartitions)
         elif partition_size:
             self._source = self._source.repartition(partition_size=partition_size)
->>>>>>> 1e5c20b0
 
         return self
 
@@ -1407,25 +1361,18 @@
                 columns.append(self._provenance_col)
 
         # Read in the source parquet file(s)
-<<<<<<< HEAD
         source = SourceFrame.from_parquet(source_file, index=self._id_col, columns=columns, ensemble=self)
-=======
-        source = dd.read_parquet(source_file, index=self._id_col, columns=columns, split_row_groups=True)
->>>>>>> 1e5c20b0
 
         # Generate a provenance column if not provided
         if self._provenance_col is None:
             source["provenance"] = provenance_label
+            source["provenance"] = provenance_label
             self._provenance_col = "provenance"
 
         object = None
         if object_file:
             # Read in the object file(s)
-<<<<<<< HEAD
             object = ObjectFrame.from_parquet(object_file, index=self._id_col, ensemble=self)
-=======
-            object = dd.read_parquet(object_file, index=self._id_col, split_row_groups=True)
->>>>>>> 1e5c20b0
         return self.from_dask_dataframe(
             source_frame=source,
             object_frame=object,
@@ -1511,11 +1458,7 @@
         """
 
         # Load the source data into a dataframe.
-<<<<<<< HEAD
         source_frame = SourceFrame.from_dict(source_dict, npartitions=npartitions)
-=======
-        source_frame = dd.DataFrame.from_dict(source_dict, npartitions=npartitions)
->>>>>>> 1e5c20b0
 
         return self.from_dask_dataframe(
             source_frame,
@@ -1572,36 +1515,24 @@
             out_col_name = flux_col + "_mag"
 
         if zp_form == "flux":  # mag = -2.5*np.log10(flux/zp)
-<<<<<<< HEAD
-            self.update_frame(self._source.assign(
-                **{out_col_name: lambda x: -2.5 * np.log10(x[flux_col] / x[zero_point])}
-            ))
-
-        elif zp_form == "magnitude" or zp_form == "mag":  # mag = -2.5*np.log10(flux) + zp
-            self.update_frame(self._source.assign(
-                **{out_col_name: lambda x: -2.5 * np.log10(x[flux_col]) + x[zero_point]}
-            ))
-
-=======
             if isinstance(zero_point, str):
-                self._source = self._source.assign(
+                self.update_frame(self._source.assign(
                     **{out_col_name: lambda x: -2.5 * np.log10(x[flux_col] / x[zero_point])}
-                )
+                ))
             else:
-                self._source = self._source.assign(
+                self.update_frame(self._source.assign(
                     **{out_col_name: lambda x: -2.5 * np.log10(x[flux_col] / zero_point)}
-                )
+                ))
 
         elif zp_form == "magnitude" or zp_form == "mag":  # mag = -2.5*np.log10(flux) + zp
             if isinstance(zero_point, str):
-                self._source = self._source.assign(
+                self.update_frame(self._source.assign(
                     **{out_col_name: lambda x: -2.5 * np.log10(x[flux_col]) + x[zero_point]}
-                )
+                ))
             else:
-                self._source = self._source.assign(
+                self.update_frame(self._source.assign(
                     **{out_col_name: lambda x: -2.5 * np.log10(x[flux_col]) + zero_point}
-                )
->>>>>>> 1e5c20b0
+                ))
         else:
             raise ValueError(f"{zp_form} is not a valid zero_point format.")
 
@@ -1614,58 +1545,14 @@
         return self
  
     def _generate_object_table(self):
-<<<<<<< HEAD
-        """Generate the object table from the source table."""
-        counts = self._source.groupby([self._id_col, self._band_col])[self._time_col].aggregate("count")
-        res = (
-            counts.to_frame()
-            .reset_index()
-            .categorize(columns=[self._band_col])
-            .pivot_table(values=self._time_col, index=self._id_col, columns=self._band_col, aggfunc="sum")
-        )
-
-        # Convert the resulting dataframe into an ObjectFrame
-        # TODO(wbeebe@uw.edu): Inveestigate if we can correctly infer that `res` is an ObjectFrame instead
-        res = ObjectFrame.from_dask_dataframe(res, ensemble=self)
-
-        # If the ensemble's keep_empty_objects attribute is True and there are previous
-        # objects, then copy them into the res table with counts of zero.
-        if self.keep_empty_objects and self._object is not None:
-            prev_partitions = self._object.npartitions
-
-            # Check that there are existing object ids.
-            object_inds = self._object.index.unique().values.compute()
-            if len(object_inds) > 0:
-                # Determine which object IDs are missing from the source table.
-                source_inds = self._source.index.unique().values.compute()
-                missing_inds = np.setdiff1d(object_inds, source_inds).tolist()
-
-                # Create a dataframe of the missing IDs with zeros for all bands and counts.
-                rows = {self._id_col: missing_inds}
-                for i in res.columns.values:
-                    rows[i] = [0] * len(missing_inds)
-
-                zero_pdf = pd.DataFrame(rows, dtype=int).set_index(self._id_col)
-                zero_ddf = dd.from_pandas(zero_pdf, sort=True, npartitions=1)
-
-                # Concatenate the zero dataframe onto the results.
-                res = dd.concat([res, zero_ddf], interleave_partitions=True).astype(int)
-                res = res.repartition(npartitions=prev_partitions)
-
-        # Rename bands to nobs_[band]
-        band_cols = {col: f"nobs_{col}" for col in list(res.columns)}
-        res = res.rename(columns=band_cols)
-
-        # Add total nobs by summing across each band.
-        if self._nobs_tot_col is None:
-            self._nobs_tot_col = "nobs_total"
-        res[self._nobs_tot_col] = res.sum(axis=1)
-=======
         """Generate an empty object table from the source table."""
         sor_idx = self._source.index.unique()
         obj_df = pd.DataFrame(index=sor_idx)
-        res = dd.from_pandas(obj_df, npartitions=int(np.ceil(self._source.npartitions / 100)))
->>>>>>> 1e5c20b0
+
+        # Convert the resulting dataframe into an ObjectFrame
+        # TODO(wbeebe): Switch for a cleaner loading fucnction
+        res = ObjectFrame.from_dask_dataframe(
+            dd.from_pandas(obj_df, npartitions=int(np.ceil(self._source.npartitions / 100))), ensemble=self)
 
         return res
 
@@ -1699,48 +1586,28 @@
 
         if self._object.is_dirty():
             # Sync Object to Source; remove any missing objects from source
-<<<<<<< HEAD
-            s_cols = self._source.columns
-            self.update_frame(self._source.merge(
-                self._object, how="right", on=[self._id_col], suffixes=(None, "_obj")
-            ))
-            cols_to_drop = [col for col in self._source.columns if col not in s_cols]
-            self.update_frame(self._source.drop(cols_to_drop, axis=1))
-            self.update_frame(self._source.persist())  # persist source
-
-        if self._source._is_dirty:  # not elif
-            # Generate a new object table; updates n_obs, removes missing ids
-            new_obj = self._generate_object_table()
-
-            # Join old obj to new obj; pulls in other existing obj columns
-            self.update_frame(new_obj.join(self._object, on=self._id_col, how="left", lsuffix="", rsuffix="_old"))
-            old_cols = [col for col in list(self._object.columns) if "_old" in col]
-            self.update_frame(self._object.drop(old_cols, axis=1))
-            self.update_frame(self._object.persist())  # persist object
-=======
             obj_idx = list(self._object.index.compute())
-            self._source = self._source.map_partitions(lambda x: x[x.index.isin(obj_idx)])
-            self._source = self._source.persist()  # persist the source frame
+            self.update_frame(self._source.map_partitions(lambda x: x[x.index.isin(obj_idx)]))
+            self.update_frame(self._source.persist())  # persist the source frame
 
             # Drop Temporary Source Columns on Sync
             if len(self._source_temp):
-                self._source = self._source.drop(columns=self._source_temp)
+                self.update_frame(self._source.drop(columns=self._source_temp))
                 print(f"Temporary columns dropped from Source Table: {self._source_temp}")
                 self._source_temp = []
 
-        if self._source_dirty:  # not elif
+        if self._source.is_dirty():  # not elif
             if not self.keep_empty_objects:
                 # Sync Source to Object; remove any objects that do not have sources
                 sor_idx = list(self._source.index.unique().compute())
-                self._object = self._object.map_partitions(lambda x: x[x.index.isin(sor_idx)])
-                self._object = self._object.persist()  # persist the object frame
+                self.update_frame(self._object.map_partitions(lambda x: x[x.index.isin(sor_idx)]))
+                self.update_frame(self._object.persist())  # persist the object frame
 
             # Drop Temporary Object Columns on Sync
             if len(self._object_temp):
-                self._object = self._object.drop(columns=self._object_temp)
+                self.update_frame(self._object.drop(columns=self._object_temp))
                 print(f"Temporary columns dropped from Object Table: {self._object_temp}")
                 self._object_temp = []
->>>>>>> 1e5c20b0
 
         # Now synced and clean
         self._source.set_dirty(False)
